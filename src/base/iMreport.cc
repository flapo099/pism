// Copyright (C) 2004-2015 Jed Brown, Ed Bueler and Constantine Khroulev
//
// This file is part of PISM.
//
// PISM is free software; you can redistribute it and/or modify it under the
// terms of the GNU General Public License as published by the Free Software
// Foundation; either version 3 of the License, or (at your option) any later
// version.
//
// PISM is distributed in the hope that it will be useful, but WITHOUT ANY
// WARRANTY; without even the implied warranty of MERCHANTABILITY or FITNESS
// FOR A PARTICULAR PURPOSE.  See the GNU General Public License for more
// details.
//
// You should have received a copy of the GNU General Public License
// along with PISM; if not, write to the Free Software
// Foundation, Inc., 51 Franklin St, Fifth Floor, Boston, MA  02110-1301  USA

#include <cstring>
#include <petscsys.h>
#include <stdarg.h>
#include <stdlib.h>

#include "iceModel.hh"
#include "Mask.hh"
#include "PISMStressBalance.hh"
#include "PISMOcean.hh"
#include "enthalpyConverter.hh"
#include "PISMTime.hh"

#include "error_handling.hh"
#include "PISMBedDef.hh"

namespace pism {

/*!
  Computes fraction of the base which is melted.

  Communication occurs here.

  FIXME: energyStats should use cell_area(i,j).
 */
void IceModel::energyStats(double iarea, double &gmeltfrac) {
  double       meltarea = 0.0, temp0 = 0.0;
  const double a = grid.dx() * grid.dy() * 1e-3 * 1e-3; // area unit (km^2)
  IceModelVec2S &Enthbase = vWork2d[0];

  // use Enth3 to get stats
  Enth3.getHorSlice(Enthbase, 0.0);  // z=0 slice

  MaskQuery mask(vMask);

  IceModelVec::AccessList list;
  list.add(vMask);
  list.add(ice_thickness);
  list.add(Enthbase);
  for (Points p(grid); p; p.next()) {
    const int i = p.i(), j = p.j();

    if (mask.icy(i, j)) {
      // accumulate area of base which is at melt point
      if (EC->isTemperate(Enthbase(i,j), EC->getPressureFromDepth(ice_thickness(i,j)))) { // FIXME issue #15
        meltarea += a;
      }
    }
    // if you happen to be at center, record absolute basal temp there
    if (i == (grid.Mx() - 1)/2 && j == (grid.My() - 1)/2) {
      temp0 = EC->getAbsTemp(Enthbase(i,j),EC->getPressureFromDepth(ice_thickness(i,j))); // FIXME issue #15
    }
  }

  // communication
  gmeltfrac = GlobalSum(grid.com, meltarea);

  // normalize fraction correctly
  if (iarea > 0.0) {
    gmeltfrac = gmeltfrac / iarea;
  } else {
    gmeltfrac = 0.0;
  }
}


/*!
  Computes fraction of the ice which is as old as the start of the run (original).
  Communication occurs here.

  FIXME: ageStats should use cell_area(i,j).
 */
void IceModel::ageStats(double ivol, double &gorigfrac) {

  gorigfrac = -1.0;  // result value if not do_age

  if (!config.get_flag("do_age")) {
    return;  // leave now
  }

  const double  a = grid.dx() * grid.dy() * 1e-3 * 1e-3, // area unit (km^2)
    currtime = grid.time->current(); // seconds

  double *tau, origvol = 0.0;
  MaskQuery mask(vMask);

  IceModelVec::AccessList list;
  list.add(vMask);
  list.add(ice_thickness);
  list.add(age3);

  const double one_year = grid.convert(1.0, "year", "seconds");

  // compute local original volume
  for (Points p(grid); p; p.next()) {
    const int i = p.i(), j = p.j();

    if (mask.icy(i, j)) {
      // accumulate volume of ice which is original
<<<<<<< HEAD
      tau3.getInternalColumn(i,j,&tau);
=======
      ierr = age3.getInternalColumn(i,j,&tau); CHKERRQ(ierr);
>>>>>>> b831944d
      const int  ks = grid.kBelowHeight(ice_thickness(i,j));
      for (int k=1; k<=ks; k++) {
        // ice in segment is original if it is as old as one year less than current time
        if (0.5*(tau[k-1]+tau[k]) > currtime - one_year) {
          origvol += a * 1.0e-3 * (grid.z(k) - grid.z(k-1));
        }
      }
    }
  }


  // communicate to turn into global original fraction
  gorigfrac = GlobalSum(grid.com, origvol);

  // normalize fraction correctly
  if (ivol > 0.0) {
    gorigfrac = gorigfrac / ivol;
  } else {
    gorigfrac = 0.0;
  }
}


void IceModel::summary(bool tempAndAge) {
  double     gvolume, garea;
  double     meltfrac = 0.0, origfrac = 0.0;
  double     max_diffusivity;

  // get volumes in m^3 and areas in m^2
  compute_ice_volume(gvolume);
  compute_ice_area(garea);

  if (tempAndAge || (getVerbosityLevel() >= 3)) {
    energyStats(garea, meltfrac);
  }

  if ((tempAndAge || (getVerbosityLevel() >= 3)) && (config.get_flag("do_age"))) {
    ageStats(gvolume, origfrac);
  }

  // report CFL violations
  if (CFLviolcount > 0.0) {
    const double CFLviolpercent = 100.0 * CFLviolcount / (grid.Mx() * grid.My() * grid.Mz());
    // at default verbosity level, only report CFL viols if above:
    const double CFLVIOL_REPORT_VERB2_PERCENT = 0.1;
    if (CFLviolpercent > CFLVIOL_REPORT_VERB2_PERCENT ||
        getVerbosityLevel() > 2) {
      char tempstr[90] = "";
      snprintf(tempstr,90,
              "  [!CFL#=%1.0f (=%5.2f%% of 3D grid)] ",
              CFLviolcount,CFLviolpercent);
      stdout_flags = tempstr + stdout_flags;
    }
  }

  // get maximum diffusivity
  stress_balance->get_max_diffusivity(max_diffusivity);

  // main report: 'S' line
  summaryPrintLine(false, tempAndAge, dt,
                   gvolume,garea,meltfrac,max_diffusivity);
}


//! Print a line to stdout which summarizes the state of the modeled ice sheet at the end of the time step.
/*!
This method is for casual inspection of model behavior, and to provide the user
with some indication of the state of the run.  Use of DiagnosticTimeseries is
superior for precise analysis of model output.

Generally, two lines are printed to stdout, the first starting with a space
and the second starting with the character 'S' in the left-most column (column 1).

The first line shows flags for which processes executed, and the length of the
time step (and/or substeps under option -skip).  See IceModel::run()
for meaning of these flags.

If printPrototype is TRUE then the first line does not appear and
the second line has alternate appearance.  Specifically, different column 1
characters are printed:
  - 'P' line gives names of the quantities reported in the 'S' line, the
    "prototype", while
  - 'U' line gives units of these quantities.
This column 1 convention allows automatic tools to read PISM stdout
and produce time-series.  The 'P' and 'U' lines are intended to appear once at
the beginning of the run, while an 'S' line appears at every time step.

These quantities are reported in this base class version:
  - `time` is the current model time
  - `ivol` is the total ice sheet volume
  - `iarea` is the total area occupied by positive thickness ice
  - `max_diffusivity` is the maximum diffusivity
  - `max_hor_vel` is the maximum diffusivity

Configuration parameters `summary_time_unit_name`, `summary_vol_scale_factor_log10`,
and `summary_area_scale_factor_log10` control the appearance and units.

For more description and examples, see the PISM User's Manual.
Derived classes of IceModel may redefine this method and print alternate
information.
 */
void IceModel::summaryPrintLine(bool printPrototype,  bool tempAndAge,
                                double delta_t,
                                double volume,  double area,
                                double /* meltfrac */,  double max_diffusivity) {
  const bool do_energy = config.get_flag("do_energy");
  const int log10scalevol  = static_cast<int>(config.get("summary_vol_scale_factor_log10")),
            log10scalearea = static_cast<int>(config.get("summary_area_scale_factor_log10"));
  const std::string tunitstr = config.get_string("summary_time_unit_name");
  const bool use_calendar = config.get_flag("summary_time_use_calendar");

  const double scalevol  = pow(10.0, static_cast<double>(log10scalevol)),
               scalearea = pow(10.0, static_cast<double>(log10scalearea));
  char  volscalestr[10] = "     ", areascalestr[10] = "   "; // blank when 10^0 = 1 scaling
  if (log10scalevol != 0) {
    snprintf(volscalestr, sizeof(volscalestr), "10^%1d_", log10scalevol);
  }
  if (log10scalearea != 0) {
    snprintf(areascalestr, sizeof(areascalestr), "10^%1d_", log10scalearea);
  }

  if (printPrototype == true) {
    verbPrintf(2,grid.com,
               "P         time:       ivol      iarea  max_diffusivity  max_hor_vel\n");
    verbPrintf(2,grid.com,
               "U         %s   %skm^3  %skm^2         m^2 s^-1       m/%s\n",
               tunitstr.c_str(),volscalestr,areascalestr,tunitstr.c_str());
    return;
  }

  // this version keeps track of what has been done so as to minimize stdout:
  // FIXME: turn these static variables into class members.
  static std::string stdout_flags_count0;
  static int         mass_cont_sub_counter = 0;
  static double      mass_cont_sub_dtsum   = 0.0;
  if (mass_cont_sub_counter == 0) {
    stdout_flags_count0 = stdout_flags;
  }
  if (delta_t > 0.0) {
    mass_cont_sub_counter++;
    mass_cont_sub_dtsum += delta_t;
  }

  if ((tempAndAge == true) || (!do_energy) || (getVerbosityLevel() > 2)) {
    char tempstr[90]    = "",
         velunitstr[90] = "";

    const double major_dt = grid.time->convert_time_interval(mass_cont_sub_dtsum, tunitstr);
    if (mass_cont_sub_counter <= 1) {
      snprintf(tempstr,90, " (dt=%.5f)", major_dt);
    } else {
      snprintf(tempstr,90, " (dt=%.5f in %d substeps; av dt_sub_mass_cont=%.5f)",
               major_dt, mass_cont_sub_counter, major_dt / mass_cont_sub_counter);
    }
    stdout_flags_count0 += tempstr;

    if (delta_t > 0.0) { // avoids printing an empty line if we have not done anything
      stdout_flags_count0 += "\n";
      verbPrintf(2,grid.com, stdout_flags_count0.c_str());
    }

    if (use_calendar) {
      snprintf(tempstr,90, "%s", grid.time->date().c_str());
    } else {
      snprintf(tempstr,90, "%.3f", grid.time->convert_time_interval(grid.time->current(), tunitstr));
    }

    snprintf(velunitstr,90, "m/%s", tunitstr.c_str());
    const double maxvel = grid.convert(gmaxu > gmaxv ? gmaxu : gmaxv, "m/s", velunitstr);

    verbPrintf(2,grid.com,
               "S %s:   %8.5f  %9.5f     %12.5f %12.5f\n",
               tempstr,
               volume/(scalevol*1.0e9), area/(scalearea*1.0e6),
               max_diffusivity, maxvel);

    mass_cont_sub_counter = 0;
    mass_cont_sub_dtsum = 0.0;
  }
}


//! Computes the ice volume, in m^3.
void IceModel::compute_ice_volume(double &result) {
  double     volume=0.0;

  IceModelVec::AccessList list;
  list.add(cell_area);

  {
    list.add(ice_thickness);
    for (Points p(grid); p; p.next()) {
      const int i = p.i(), j = p.j();

      // count all ice, including cells which have so little they
      // are considered "ice-free"
      if (ice_thickness(i,j) > 0.0) {
        volume += ice_thickness(i,j) * cell_area(i,j);
      }
    }
  }

  // Add the volume of the ice in Href:
  if (config.get_flag("part_grid")) {
    list.add(vHref);
    for (Points p(grid); p; p.next()) {
      const int i = p.i(), j = p.j();

      volume += vHref(i,j) * cell_area(i,j);
    }
  }


  result = GlobalSum(grid.com, volume);
}

//! Computes the ice volume, which is relevant for sea-level rise in m^3 in SEA-WATER EQUIVALENT.
void IceModel::compute_sealevel_volume(double &result) {
  double     volume=0.0;
  MaskQuery mask(vMask);
  double ocean_rho = config.get("sea_water_density");
  double ice_rho = config.get("ice_density");

  if (ocean == NULL) {
    throw RuntimeError("PISM ERROR: ocean == NULL");
  }
  double sea_level;
  ocean->sea_level_elevation(sea_level);

  const IceModelVec2S &bed_topography = beddef->bed_elevation();

  IceModelVec::AccessList list;
  list.add(vMask);
  list.add(ice_thickness);
  list.add(bed_topography);
  list.add(cell_area);
  for (Points p(grid); p; p.next()) {
    const int i = p.i(), j = p.j();

    if (mask.grounded(i,j)) {
      // count all ice, including cells which have so little they
      // are considered "ice-free"
      if (ice_thickness(i,j) > 0) {
        if (bed_topography(i, j) > sea_level) {
          volume += ice_thickness(i,j) * cell_area(i,j) * ice_rho/ocean_rho ;
        } else {
          volume += ice_thickness(i,j) * cell_area(i,j) * ice_rho/ocean_rho - cell_area(i,j) * (sea_level - bed_topography(i, j));
        }
      }
    }
  }
  const double oceanarea=3.61e14;//in square meters
  volume /= oceanarea;

  result = GlobalSum(grid.com, volume);
}

//! Computes the temperate ice volume, in m^3.
void IceModel::compute_ice_volume_temperate(double &result) {
  double     volume=0.0;

  double *Enth;  // do NOT delete this pointer: space returned by
  //   getInternalColumn() is allocated already
  IceModelVec::AccessList list;
  list.add(ice_thickness);
  list.add(Enth3);
  list.add(cell_area);
  for (Points p(grid); p; p.next()) {
    const int i = p.i(), j = p.j();

    // count all ice, including cells which have so little they
    // are considered "ice-free"
    if (ice_thickness(i,j) > 0) {
      const int ks = grid.kBelowHeight(ice_thickness(i,j));
      Enth3.getInternalColumn(i,j,&Enth);
      for (int k=0; k<ks; ++k) {
        if (EC->isTemperate(Enth[k],EC->getPressureFromDepth(ice_thickness(i,j)))) { // FIXME issue #15
          volume += (grid.z(k+1) - grid.z(k)) * cell_area(i,j);
        }
      }
      if (EC->isTemperate(Enth[ks],EC->getPressureFromDepth(ice_thickness(i,j)))) { // FIXME issue #15
        volume += (ice_thickness(i,j) - grid.z(ks)) * cell_area(i,j);
      }
    }
  }

  result = GlobalSum(grid.com, volume);
}

//! Computes the cold ice volume, in m^3.
void IceModel::compute_ice_volume_cold(double &result) {
  double     volume=0.0;

  double *Enth;  // do NOT delete this pointer: space returned by
  //   getInternalColumn() is allocated already
  IceModelVec::AccessList list;
  list.add(ice_thickness);
  list.add(Enth3);
  list.add(cell_area);
  for (Points p(grid); p; p.next()) {
    const int i = p.i(), j = p.j();

    // count all ice, including cells which have so little they
    // are considered "ice-free"
    if (ice_thickness(i,j) > 0) {
      const int ks = grid.kBelowHeight(ice_thickness(i,j));
      Enth3.getInternalColumn(i,j,&Enth);
      for (int k=0; k<ks; ++k) {
        if (!EC->isTemperate(Enth[k],EC->getPressureFromDepth(ice_thickness(i,j)))) { // FIXME issue #15
          volume += (grid.z(k+1) - grid.z(k)) * cell_area(i,j);
        }
      }
      if (!EC->isTemperate(Enth[ks],EC->getPressureFromDepth(ice_thickness(i,j)))) { // FIXME issue #15
        volume += (ice_thickness(i,j) - grid.z(ks)) * cell_area(i,j);
      }
    }
  }

  result = GlobalSum(grid.com, volume);
}

//! Computes ice area, in m^2.
void IceModel::compute_ice_area(double &result) {
  double     area=0.0;

  MaskQuery mask(vMask);

  IceModelVec::AccessList list;
  list.add(vMask);
  list.add(ice_thickness);
  list.add(cell_area);
  for (Points p(grid); p; p.next()) {
    const int i = p.i(), j = p.j();

    if (mask.icy(i, j)) {
      area += cell_area(i,j);
    }
  }

  result = GlobalSum(grid.com, area);
}

//! Computes area of basal ice which is temperate, in m^2.
void IceModel::compute_ice_area_temperate(double &result) {
  double     area=0.0;
  IceModelVec2S &Enthbase = vWork2d[0];

  Enth3.getHorSlice(Enthbase, 0.0);  // z=0 slice

  MaskQuery mask(vMask);

  IceModelVec::AccessList list;
  list.add(vMask);
  list.add(Enthbase);
  list.add(ice_thickness);
  list.add(cell_area);
  for (Points p(grid); p; p.next()) {
    const int i = p.i(), j = p.j();

    if (mask.icy(i, j) &&
        EC->isTemperate(Enthbase(i,j), EC->getPressureFromDepth(ice_thickness(i,j)))) { // FIXME issue #15
      area += cell_area(i,j);
    }
  }

  result = GlobalSum(grid.com, area);
}

//! Computes area of basal ice which is cold, in m^2.
void IceModel::compute_ice_area_cold(double &result) {
  double     area=0.0;
  IceModelVec2S &Enthbase = vWork2d[0];

  Enth3.getHorSlice(Enthbase, 0.0);  // z=0 slice

  MaskQuery mask(vMask);

  IceModelVec::AccessList list;
  list.add(vMask);
  list.add(Enthbase);
  list.add(ice_thickness);
  list.add(cell_area);
  for (Points p(grid); p; p.next()) {
    const int i = p.i(), j = p.j();

    if (mask.icy(i, j) &&
        EC->isTemperate(Enthbase(i,j), EC->getPressureFromDepth(ice_thickness(i,j))) == false) { // FIXME issue #15
      area += cell_area(i,j);
    }
  }

  result = GlobalSum(grid.com, area);
}

//! Computes grounded ice area, in m^2.
void IceModel::compute_ice_area_grounded(double &result) {
  double     area=0.0;

  MaskQuery mask(vMask);

  IceModelVec::AccessList list;
  list.add(vMask);
  list.add(cell_area);
  for (Points p(grid); p; p.next()) {
    const int i = p.i(), j = p.j();

    if (mask.grounded_ice(i,j)) {
      area += cell_area(i,j);
    }
  }

  result = GlobalSum(grid.com, area);
}

//! Computes floating ice area, in m^2.
void IceModel::compute_ice_area_floating(double &result) {
  double     area=0.0;

  MaskQuery mask(vMask);

  IceModelVec::AccessList list;
  list.add(vMask);
  list.add(cell_area);
  for (Points p(grid); p; p.next()) {
    const int i = p.i(), j = p.j();

    if (mask.floating_ice(i,j)) {
      area += cell_area(i,j);
    }
  }

  result = GlobalSum(grid.com, area);
}


//! Computes the total ice enthalpy in J.
/*!
  Units of the specific enthalpy field \f$E=\f$(IceModelVec3::Enth3) are J kg-1.  We integrate
  \f$E(t,x,y,z)\f$ over the entire ice fluid region \f$\Omega(t)\f$, multiplying
  by the density to get units of energy:
  \f[ E_{\text{total}}(t) = \int_{\Omega(t)} E(t,x,y,z) \rho_i \,dx\,dy\,dz. \f]
*/
void IceModel::compute_ice_enthalpy(double &result) {
  double enthalpysum = 0.0;

  double *Enth;  // do NOT delete this pointer: space returned by
  //   getInternalColumn() is allocated already
  IceModelVec::AccessList list;
  list.add(ice_thickness);
  list.add(Enth3);
  for (Points p(grid); p; p.next()) {
    const int i = p.i(), j = p.j();

    // count all ice, including cells which have so little they
    // are considered "ice-free"
    if (ice_thickness(i,j) > 0) {
      const int ks = grid.kBelowHeight(ice_thickness(i,j));
      Enth3.getInternalColumn(i,j,&Enth);
      for (int k=0; k<ks; ++k) {
        enthalpysum += Enth[k] * (grid.z(k+1) - grid.z(k));
      }
      enthalpysum += Enth[ks] * (ice_thickness(i,j) - grid.z(ks));
    }
  }

  enthalpysum *= config.get("ice_density") * (grid.dx() * grid.dy());

  result = GlobalSum(grid.com, enthalpysum);
}

} // end of namespace pism<|MERGE_RESOLUTION|>--- conflicted
+++ resolved
@@ -114,11 +114,7 @@
 
     if (mask.icy(i, j)) {
       // accumulate volume of ice which is original
-<<<<<<< HEAD
-      tau3.getInternalColumn(i,j,&tau);
-=======
-      ierr = age3.getInternalColumn(i,j,&tau); CHKERRQ(ierr);
->>>>>>> b831944d
+      age3.getInternalColumn(i,j,&tau);
       const int  ks = grid.kBelowHeight(ice_thickness(i,j));
       for (int k=1; k<=ks; k++) {
         // ice in segment is original if it is as old as one year less than current time
