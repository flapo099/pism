--- conflicted
+++ resolved
@@ -73,12 +73,8 @@
   const unsigned int Mzcoarse = Mz_coarse();
 
   unsigned int k = 0, m = 0;
-<<<<<<< HEAD
-  for (m = 0; m < Mzcoarse - 2 and k <= ks; ++m) {
-=======
   const unsigned int Mz = Mz_coarse();
   for (m = 0; m < Mz - 2 and k <= ks; ++m) {
->>>>>>> 47b5e0cb
 
     const double
       z0      = m_z_coarse[m],
@@ -91,19 +87,11 @@
       f2      = input[m + 2];
 
     const double
-<<<<<<< HEAD
-      d1 = (f1 - f0) / (z1 - z0),
-      d2 = (f2 - f0) / (z2 - z0),
-      b = (d2 - d1) / (z2 - z1),
-      a = d1 - b * (z1 - z0),
-      c = f0;
-=======
       d1 = (f1 - f0) * dz_inv,
       d2 = (f2 - f0) * dz1_inv,
       b  = (d2 - d1) * dz2_inv,
       a  = d1 - b * (z1 - z0),
       c  = f0;
->>>>>>> 47b5e0cb
 
     for (; m_z_fine[k] < z1 and k <= ks; ++k) {
       const double s = m_z_fine[k] - z0;
@@ -114,11 +102,7 @@
 
   // check if we got to the end of the m-loop and use linear
   // interpolation between the remaining 2 coarse levels
-<<<<<<< HEAD
-  if (m == Mzcoarse - 2) {
-=======
   if (m == Mz - 2) {
->>>>>>> 47b5e0cb
     const double
       z0 = m_z_coarse[m],
       z1 = m_z_coarse[m + 1],
@@ -132,11 +116,7 @@
   }
 
   // fill the rest using constant extrapolation
-<<<<<<< HEAD
-  const double f0 = input[Mzcoarse - 1];
-=======
   const double f0 = input[Mz - 1];
->>>>>>> 47b5e0cb
   for (; k <= ks; ++k) {
     result[k] = f0;
   }
@@ -254,7 +234,7 @@
         z1 = m_z_coarse[m + 1],
         z2 = m_z_coarse[m + 2];
       m_constants[3 * m + 0] = 1.0 / (z1 - z0);
-      m_constants[3 * m + 1] = 1.0 / (z2 - z0); 
+      m_constants[3 * m + 1] = 1.0 / (z2 - z0);
       m_constants[3 * m + 2] = 1.0 / (z2 - z1);
     }
   }
