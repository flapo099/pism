--- conflicted
+++ resolved
@@ -46,10 +46,7 @@
   dict["wvel_rel"] = new PSB_wvel_rel(this, grid, *variables);
   dict["taud_mag"] = new PSB_taud_mag(this, grid, *variables);
   dict["strain_rates"] = new PSB_strain_rates(this, grid, *variables);
-<<<<<<< HEAD
-=======
   dict["deviatoric_stresses"] = new PSB_deviatoric_stresses(this, grid, *variables);
->>>>>>> c0f5e55c
 
   stress_balance->get_diagnostics(dict);
   modifier->get_diagnostics(dict);
@@ -968,25 +965,6 @@
 
 PetscErrorCode PSB_strain_rates::compute(IceModelVec* &output) {
   PetscErrorCode ierr;
-<<<<<<< HEAD
-  IceModelVec2S e1, e2;;
-  IceModelVec2Stag *result;
-
-  ierr = e1.create(grid, "e1", false); CHKERRQ(ierr);
-  ierr = e2.create(grid, "e2", false); CHKERRQ(ierr);
-
-  result = new IceModelVec2Stag;
-  ierr = result->create(grid, "e", false); CHKERRQ(ierr);
-  ierr = result->set_metadata(vars[0], 0); CHKERRQ(ierr);
-  ierr = result->set_metadata(vars[1], 1); CHKERRQ(ierr);
-
-  ierr = model->get_principal_strain_rates(e1, e2); CHKERRQ(ierr);
-
-  ierr = result->set_component(0, e1); CHKERRQ(ierr);
-  ierr = result->set_component(1, e2); CHKERRQ(ierr);
-
-  output = result;
-=======
   IceModelVec2 *result;
 
   result = new IceModelVec2;
@@ -1030,6 +1008,5 @@
 
   output = result;
 
->>>>>>> c0f5e55c
-  return 0;
-}
+  return 0;
+}
