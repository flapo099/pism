// Copyright (C) 2012-2013 PISM Authors
//
// This file is part of PISM.
//
// PISM is free software; you can redistribute it and/or modify it under the
// terms of the GNU General Public License as published by the Free Software
// Foundation; either version 3 of the License, or (at your option) any later
// version.
//
// PISM is distributed in the hope that it will be useful, but WITHOUT ANY
// WARRANTY; without even the implied warranty of MERCHANTABILITY or FITNESS
// FOR A PARTICULAR PURPOSE.  See the GNU General Public License for more
// details.
//
// You should have received a copy of the GNU General Public License
// along with PISM; if not, write to the Free Software
// Foundation, Inc., 51 Franklin St, Fifth Floor, Boston, MA  02110-1301  USA

#ifndef _PISMHYDROLOGY_H_
#define _PISMHYDROLOGY_H_

#include <assert.h>

#include "iceModelVec.hh"
#include "iceModelVec2T.hh"
#include "PISMComponent.hh"
#include "PISMStressBalance.hh"


//! \brief The PISM subglacial hydrology model interface.
/*!
This is a virtual base class.

The purpose of this class and its derived classes is to provide
\code
  subglacial_water_thickness(IceModelVec2S &result)
  subglacial_water_pressure(IceModelVec2S &result)
  englacial_water_thickness(IceModelVec2S &result)
  till_water_thickness(IceModelVec2S &result)
  till_water_pressure(IceModelVec2S &result)
\endcode

Additional modeled fields, for diagnostic purposes, are
\code
  overburden_pressure(IceModelVec2S &result)
  wall_melt(IceModelVec2S &result)
\endcode

This interface is specific to subglacial hydrology models which track a
two-dimensional water layer with a well-defined thickness and pressure at each
map-plane location.  The methods subglacial_water_thickness() and
subglacial_water_pressure() return amount and pressure.  This subglacial water
is *transportable*, that is, it moves along a modeled hydraulic head gradient.
For more information see [\ref vanPeltBuelerDRAFT].  Background references for
such models include [\ref FlowersClarke2002_theory, \ref Hewittetal2012,
\ref Schoofetal2012].

These models alway have a separate, but potentially coupled, amount of water
which is held in local till storage.  Generally the transportable water (bwat)
and till water (tillwat) thicknesses are different.  Also, generally the
tranportable water (bwp) till water (tillwp) pressures are different.
References for models with till storage include [\ref BBssasliding,
\ref SchoofTill, \ref TrufferEchelmeyerHarrison, \ref Tulaczyketal2000b].

The till water pressure, not the tranportable water pressure, is used by the
Mohr-Coulomb criterion to provide a yield stress.

The base class does not implement the evolution of the till water thickness.
It does not report a till water pressure.

These models also either track the amount of englacial water, in a manner
which allows computation of an effective thickness and which is returned by
englacial_water_thickness(), or they lack the mechanism and
englacial_water_thickness() returns zero.  A reference for such a model with
englacial storage is [\ref Bartholomausetal2011].

PISMHydrology is a timestepping component (PISMComponent_TS).  Because of the
short physical timescales associated to liquid water moving under a glacier,
PISMHydrology derived classes generally take many substeps in PISM's major
ice dynamics time steps.  Thus when an update() method in a PISMHydrology
derived class is called it will advance its internal time to the new goal t+dt
using its own internal time steps.

Generally PISMHydrology and derived classes use the ice geometry, the basal melt
rate, and the basal sliding velocity.  Note that the basal melt rate is an
energy-conservation-derived field.  These fields generally
come from IceModel and PISMStressBalance.  Additionally, time-dependent
and spatially-variable water input to the basal layer, taken directly from a
file, is possible too.  Potentially PISMSurfaceModel could supply such a
quantity.

Ice geometry and energy fields are normally treated as constant in time
during the update() call for the interval [t,t+dt].  Thus the coupling is
one-way during the update() call.
 */
class PISMHydrology : public PISMComponent_TS {
public:
  PISMHydrology(IceGrid &g, const NCConfigVariable &conf);
  virtual ~PISMHydrology() {}

  virtual PetscErrorCode init(PISMVars &vars);

  virtual PetscErrorCode regrid(IceModelVec2S &myvar);

<<<<<<< HEAD
  virtual void get_diagnostics(map<string, PISMDiagnostic*> &dict);
  friend class PISMHydrology_hydroinput;  // needed because total_input is protected (and no interface for it)

  // in the base class these only add/define/write tillwat
  virtual void add_vars_to_output(string keyword, set<string> &result);
  virtual PetscErrorCode define_variables(set<string> vars, const PIO &nc,PISM_IO_Type nctype);
  virtual PetscErrorCode write_variables(set<string> vars, const PIO &nc);

  // the interface to the outside:
  
  // all PISMHydrology models have a Wtil state variable, which this returns
  virtual PetscErrorCode till_water_thickness(IceModelVec2S &result);

  // this exists in the base class and sets result = 0:
  virtual PetscErrorCode englacial_water_thickness(IceModelVec2S &result);
=======
  virtual void get_diagnostics(map<string, PISMDiagnostic*> &dict,
                               map<string, PISMTSDiagnostic*> &ts_dict);
  friend class PISMHydrology_hydroinput;
>>>>>>> f48c6922

  // this diagnostic method returns the standard shallow approximation
  virtual PetscErrorCode overburden_pressure(IceModelVec2S &result);

  // this diagnostic method returns zero in the base class
  virtual PetscErrorCode wall_melt(IceModelVec2S &result);

  // sets result = Bueler&Brown version of pressure of till water
  virtual PetscErrorCode till_water_pressure(IceModelVec2S &result);

  // sets result = overburden pressure
  virtual PetscErrorCode subglacial_water_pressure(IceModelVec2S &result);

  // these methods MUST be implemented in the derived class
  virtual PetscErrorCode subglacial_water_thickness(IceModelVec2S &result) = 0;
  virtual PetscErrorCode update(PetscReal icet, PetscReal icedt) = 0;

protected:
  // this model's state
  IceModelVec2S Wtil;      // effective thickness of till
  // this model's workspace
  IceModelVec2S total_input;

  // pointers into IceModel; these describe the ice sheet and the source
  IceModelVec2S *thk,   // ice thickness
                *bed,   // bed elevation (not all models need this)
                *cellarea, // projection-dependent area of each cell, used in mass reporting
                *bmelt; // ice sheet basal melt rate
  IceModelVec2Int *mask;// floating, grounded, etc. mask
<<<<<<< HEAD
=======
  IceModelVec2T *inputtobed;// time dependent input of water to bed, in addition to bmelt
  unsigned int inputtobed_period;      // in years
  PetscReal inputtobed_reference_time; // in seconds
>>>>>>> f48c6922
  PISMVars *variables;

  // for time dependent input of water to bed (in addition to bmelt)
  IceModelVec2T *inputtobed;
  PetscReal     inputtobed_period, inputtobed_reference_time;
  virtual PetscErrorCode get_input_rate(
                            PetscReal hydro_t, PetscReal hydro_dt, IceModelVec2S &result);

  virtual PetscErrorCode check_Wtil_bounds();
};


//! The PISM minimal model has till in a "can".  Water that overflows the can is not conserved.  Thus there is no true hydrology, i.e. no model for transport.
/*!
This is the minimum functional derived class.  It updates till water thickness.

It has no tranportable water so subglacial_water_thickness() returns zero.

This model can give no meaningful report on conservation errors.

Here is a talk which illustrates the "till-can" metaphor:
  http://www2.gi.alaska.edu/snowice/glaciers/iceflow/bueler-igs-fairbanks-june2012.pdf
 */
class PISMNullTransportHydrology : public PISMHydrology {
public:
  PISMNullTransportHydrology(IceGrid &g, const NCConfigVariable &conf)
    : PISMHydrology(g, conf) {}
  virtual ~PISMNullTransportHydrology() {}

  // sets result = 0
  virtual PetscErrorCode subglacial_water_thickness(IceModelVec2S &result);

  // solves an implicit step of a highly-simplified ODE
  virtual PetscErrorCode update(PetscReal icet, PetscReal icedt);
};


//! \brief A subglacial hydrology model which assumes water pressure equals overburden pressure.
/*!
This is the minimal PISM hydrology model that has lateral motion of
subglacial water and which conserves the water mass.  It was promised
as a PISM addition in in Bueler's talk at IGS 2012 Fairbanks:
  http://www2.gi.alaska.edu/snowice/glaciers/iceflow/bueler-igs-fairbanks-june2012.pdf

The water velocity is along the steepest descent route for the hydraulic
potential.  This potential is (mostly) a function of ice sheet geometry,
because the water pressure is set to the overburden pressure, a simplified but
well-established model [\ref Shreve1972].  However, the water layer thickness
is also a part of the hydraulic potential because it is actually the potential
of the top of the water layer.

This (essential) model has been used for finding locations of subglacial lakes
[\ref Siegertetal2009, \ref Livingstoneetal2013TCD].  Subglacial lakes occur
at local minima of the hydraulic potential.  If water builds up significantly
(e.g. thickness of 10s of meters or more) then in the model here the resulting
lakes diffuse instead of becoming infinitely deep.  Thus we avoid delta
functions at the minima of the hydraulic potential.  This model is a
well-posed PDE which finds subglacial lakes.

This model should generally be tested using static ice geometry first, i.e.
using option -no_mass.

Use option `-report_mass_accounting` to see stdout reports which balance the
books on this model.

The state space includes both the till water effective thickness \f$W_{til}\f$,
which is in PISMHydrology, and the transportable water layer thickness \f$W\f$.

For more complete modeling where the water pressure is determined by a
physical model for the opening and closing of cavities, and where the state
space includes a nontrivial pressure variable, see PISMDistributedHydrology.

There is an option `-hydrology_null_strip` `X` which produces a strip of
`X` km around the edge of the computational domain.  In that strip the water flow
velocity is set to zero.  The water amount is also reset to zero at the end
of each time step in this strip (in an accounted way).

As noted this is the minimal model which has a lateral water flux.  This flux is
    \f[ \mathbf{q} = - K \nabla \psi = \mathbf{V} W - D \nabla W \f]
where \f$\psi\f$ is the hydraulic potential
    \f[ \psi = P + \rho_w g (b + W). \f]
The generalized conductivity \f$K\f$ is nontrivial and it generally also
depends on the water thickness:
    \f[ K = k W^{\alpha-1} |\nabla (P+\rho_w g b)|^{\beta - 2}. \f]

This model contains enough information (modeled fields) so that we can
compute the wall melt generated by dissipating the gravitational
potential energy in the moving, presumably turbulent, subglacial water.  If we
suppose that this heat is dissipated immediately as melt on the
cavity/conduit walls then we get a formula for a wall melt contribution.  (This
is in addition to the `bmelt` field coming from conserving energy in the flowing
ice.)  See wall_melt().  At this time the wall melt is diagnostic only and does
not add to the water amount in the till, because that addition is clearly
unstable.
 */
class PISMRoutingHydrology : public PISMHydrology {
public:
  PISMRoutingHydrology(IceGrid &g, const NCConfigVariable &conf);
  virtual ~PISMRoutingHydrology() {}

  virtual PetscErrorCode init(PISMVars &vars);

  virtual void add_vars_to_output(string keyword, set<string> &result);
  virtual PetscErrorCode define_variables(set<string> vars, const PIO &nc,PISM_IO_Type nctype);
  virtual PetscErrorCode write_variables(set<string> vars, const PIO &nc);

  virtual void get_diagnostics(map<string, PISMDiagnostic*> &dict,
                               map<string, PISMTSDiagnostic*> &ts_dict);

  virtual PetscErrorCode wall_melt(IceModelVec2S &result);

  virtual PetscErrorCode subglacial_water_thickness(IceModelVec2S &result);

  virtual PetscErrorCode update(PetscReal icet, PetscReal icedt);

protected:
  // this model's state
  IceModelVec2S W;      // water layer thickness
  // this model's auxiliary variables
  IceModelVec2Stag V,   // components are
                        //   V(i,j,0) = u(i,j) = east-edge  centered x-component of water velocity
                        //   V(i,j,1) = v(i,j) = north-edge centered y-component of water velocity
                   Wstag,// edge-centered (staggered) W values (averaged from regular)
                   Kstag,// edge-centered (staggered) values of nonlinear conductivity
                   Qstag;// edge-centered (staggered) advection fluxes
  // this model's workspace variables
  IceModelVec2S Wnew, Pover, R;

  PetscReal stripwidth; // width in m of strip around margin where V and W are set to zero;
                        // if negative then the strip mechanism is inactive inactive

  virtual PetscErrorCode allocate();
  virtual PetscErrorCode init_bwat(PISMVars &vars, bool i_set, bool bootstrap_set);

  // when we update the transportable water, careful mass accounting at the
  // boundary is needed; we update Wnew and so model state (Wtil or W) is not touched
  bool report_mass_accounting;
  virtual PetscErrorCode boundary_mass_changes(IceModelVec2S &Wnew,
             PetscReal &icefreelost, PetscReal &oceanlost,
             PetscReal &negativegain, PetscReal &nullstriplost);

  virtual PetscErrorCode check_W_nonnegative();

  virtual PetscErrorCode water_thickness_staggered(IceModelVec2Stag &result);
  virtual PetscErrorCode subglacial_hydraulic_potential(IceModelVec2S &result);

  virtual PetscErrorCode conductivity_staggered(IceModelVec2Stag &result, PetscReal &maxKW);
  virtual PetscErrorCode velocity_staggered(IceModelVec2Stag &result);
  friend class PISMRoutingHydrology_bwatvel;  // needed because bwatvel diagnostic needs protected velocity_staggered()
  virtual PetscErrorCode advective_fluxes(IceModelVec2Stag &result);

  virtual PetscErrorCode adaptive_for_W_evolution(
            PetscReal t_current, PetscReal t_end, PetscReal maxKW,
            PetscReal &dt_result,
            PetscReal &maxV_result, PetscReal &maxD_result,
            PetscReal &dtCFL_result, PetscReal &dtDIFFW_result);

  PetscErrorCode raw_update_W(PetscReal hdt);
  PetscErrorCode exchange_with_till(PetscReal hdt);

  inline bool in_null_strip(PetscInt i, PetscInt j) {
    if (stripwidth < 0.0) return false;
    return ((grid.x[i] <= grid.x[0] + stripwidth) || (grid.x[i] >= grid.x[grid.Mx-1] - stripwidth)
            || (grid.y[j] <= grid.y[0] + stripwidth) || (grid.y[j] >= grid.y[grid.My-1] - stripwidth));
  }
};


//! \brief The PISM subglacial hydrology model for a distributed linked-cavity system.
/*!
This implements the new van Pelt & Bueler model documented at the repo (currently
private):
  https://github.com/bueler/hydrolakes
Unlike PISMRoutingHydrology, the water pressure P is a state variable, and there
are modeled mechanisms for cavity geometry evolution, including creep closure
and opening through sliding ("cavitation").  Because of cavitation, this model
needs access to a PISMStressBalance object.

In addition to the actions within the null strip taken by PISMRoutingHydrology,
this model also sets the staggered grid values of the gradient of the hydraulic
potential to zero if either regular grid neighbor is in the null strip.
 */
class PISMDistributedHydrology : public PISMRoutingHydrology {
public:
  PISMDistributedHydrology(IceGrid &g, const NCConfigVariable &conf, PISMStressBalance *sb);
  virtual ~PISMDistributedHydrology() {}

  virtual PetscErrorCode init(PISMVars &vars);

  virtual void add_vars_to_output(string keyword, set<string> &result);
  virtual void get_diagnostics(map<string, PISMDiagnostic*> &dict,
                               map<string, PISMTSDiagnostic*> &ts_dict);
  virtual PetscErrorCode define_variables(set<string> vars, const PIO &nc,PISM_IO_Type nctype);
  virtual PetscErrorCode write_variables(set<string> vars, const PIO &nc);

  virtual PetscErrorCode update(PetscReal icet, PetscReal icedt);

  virtual PetscErrorCode subglacial_water_pressure(IceModelVec2S &result);
  virtual PetscErrorCode till_water_pressure(IceModelVec2S &result);
  virtual PetscErrorCode englacial_water_thickness(IceModelVec2S &result);

protected:
  // this model's state, in addition to what is in PISMRoutingHydrology
  IceModelVec2S Wen,    // englacial water thickness
                P;      // water pressure
  // this model's auxiliary variables, in addition ...
  IceModelVec2S psi,    // hydraulic potential
                cbase,  // sliding speed of overlying ice
                Pnew;   // pressure during update

  // need to get basal sliding velocity (thus speed):
  PISMStressBalance* stressbalance;

  virtual PetscErrorCode allocate_englacial();
  virtual PetscErrorCode allocate_pressure();

  virtual PetscErrorCode check_Wen_nonnegative();
  virtual PetscErrorCode check_P_bounds(bool enforce_upper);

  virtual PetscErrorCode update_cbase(IceModelVec2S &result);
  virtual PetscErrorCode P_from_W_steady(IceModelVec2S &result);

  virtual PetscErrorCode adaptive_for_WandP_evolution(
                           PetscReal t_current, PetscReal t_end, PetscReal maxKW,
                           PetscReal &dt_result,
                           PetscReal &maxV_result, PetscReal &maxD_result,
                           PetscReal &PtoCFLratio);

  virtual PetscErrorCode update_englacial_storage(
                               IceModelVec2S &myPnew, IceModelVec2S &Wnew_tot);
};

#endif /* _PISMHYDROLOGY_H_ */
<|MERGE_RESOLUTION|>--- conflicted
+++ resolved
@@ -102,8 +102,8 @@
 
   virtual PetscErrorCode regrid(IceModelVec2S &myvar);
 
-<<<<<<< HEAD
-  virtual void get_diagnostics(map<string, PISMDiagnostic*> &dict);
+  virtual void get_diagnostics(map<string, PISMDiagnostic*> &dict,
+                               map<string, PISMTSDiagnostic*> &ts_dict);
   friend class PISMHydrology_hydroinput;  // needed because total_input is protected (and no interface for it)
 
   // in the base class these only add/define/write tillwat
@@ -118,11 +118,6 @@
 
   // this exists in the base class and sets result = 0:
   virtual PetscErrorCode englacial_water_thickness(IceModelVec2S &result);
-=======
-  virtual void get_diagnostics(map<string, PISMDiagnostic*> &dict,
-                               map<string, PISMTSDiagnostic*> &ts_dict);
-  friend class PISMHydrology_hydroinput;
->>>>>>> f48c6922
 
   // this diagnostic method returns the standard shallow approximation
   virtual PetscErrorCode overburden_pressure(IceModelVec2S &result);
@@ -152,17 +147,13 @@
                 *cellarea, // projection-dependent area of each cell, used in mass reporting
                 *bmelt; // ice sheet basal melt rate
   IceModelVec2Int *mask;// floating, grounded, etc. mask
-<<<<<<< HEAD
-=======
+
   IceModelVec2T *inputtobed;// time dependent input of water to bed, in addition to bmelt
   unsigned int inputtobed_period;      // in years
   PetscReal inputtobed_reference_time; // in seconds
->>>>>>> f48c6922
+
   PISMVars *variables;
 
-  // for time dependent input of water to bed (in addition to bmelt)
-  IceModelVec2T *inputtobed;
-  PetscReal     inputtobed_period, inputtobed_reference_time;
   virtual PetscErrorCode get_input_rate(
                             PetscReal hydro_t, PetscReal hydro_dt, IceModelVec2S &result);
 
