// Copyright (C) 2004-2016 Jed Brown, Ed Bueler and Constantine Khroulev
//
// This file is part of PISM.
//
// PISM is free software; you can redistribute it and/or modify it under the
// terms of the GNU General Public License as published by the Free Software
// Foundation; either version 3 of the License, or (at your option) any later
// version.
//
// PISM is distributed in the hope that it will be useful, but WITHOUT ANY
// WARRANTY; without even the implied warranty of MERCHANTABILITY or FITNESS
// FOR A PARTICULAR PURPOSE.  See the GNU General Public License for more
// details.
//
// You should have received a copy of the GNU General Public License
// along with PISM; if not, write to the Free Software
// Foundation, Inc., 51 Franklin St, Fifth Floor, Boston, MA  02110-1301  USA

#include <cmath>
#include <cstring>
#include <petscdmda.h>
#include <cassert>
#include <algorithm>

#include "iceModel.hh"
#include "base/calving/IcebergRemover.hh"
#include "base/stressbalance/PISMStressBalance.hh"
#include "base/util/IceGrid.hh"
#include "base/util/Mask.hh"
#include "base/util/PISMConfigInterface.hh"
#include "base/util/error_handling.hh"
#include "base/util/pism_const.hh"
#include "coupler/PISMOcean.hh"
#include "coupler/PISMSurface.hh"
#include "earth/PISMBedDef.hh"
#include "base/util/pism_utilities.hh"

#include "base/grounded_cell_fraction.hh"
#include "base/part_grid_threshold_thickness.hh"


namespace pism {

using namespace mask;

//! \file iMgeometry.cc Methods of IceModel which update and maintain consistency of ice sheet geometry.


//! Update the surface elevation and the flow-type mask when the geometry has changed.
/*!
  This procedure should be called whenever necessary to maintain consistency of geometry.

  For instance, it should be called when either ice thickness or bed elevation change.
  In particular we always want \f$h = H + b\f$ to apply at grounded points, and, on the
  other hand, we want the mask to reflect that the ice is floating if the flotation
  criterion applies at a point.

  Also calls the code which removes icebergs, to avoid stress balance
  solver problems associated to not-attached-to-grounded ice.
*/
void IceModel::updateSurfaceElevationAndMask() {

  assert(m_ocean != NULL);
  const double sea_level = m_ocean->sea_level_elevation();

  const IceModelVec2S &bed_topography = m_beddef->bed_elevation();

  GeometryCalculator gc(*m_config);

<<<<<<< HEAD
  if (m_config->get_boolean("geometry.remove_icebergs") && iceberg_remover != NULL) {
=======
  if (m_config->get_boolean("kill_icebergs") && m_iceberg_remover != NULL) {
>>>>>>> e2b20763
    // the iceberg remover has to use the same mask as the stress balance code, hence the
    // stress-balance-related threshold here
    gc.set_icefree_thickness(m_config->get_double("stress_balance.ice_free_thickness_standard"));

    gc.compute_mask(sea_level, bed_topography, m_ice_thickness, m_cell_type);

    m_iceberg_remover->update(m_cell_type, m_ice_thickness);
    // the call above modifies ice thickness and updates the mask accordingly, but we re-compute the
    // mask (we need to use the different threshold)
  }

  gc.set_icefree_thickness(m_config->get_double("geometry.ice_free_thickness_standard"));
  gc.compute_mask(sea_level, bed_topography, m_ice_thickness, m_cell_type);
  gc.compute_surface(sea_level, bed_topography, m_ice_thickness, m_ice_surface_elevation);

  check_minimum_ice_thickness();
}

//! \brief Adjust ice flow through interfaces of the cell i,j.
/*!
 *
 * From the point of view of the code solving the mass continuity equation
 * there are 4 kinds of cells: "grounded ice", "floating ice", "ice-free land",
 * and "ice-free ocean". This makes 16 kinds of interfaces between grid cells.

 * In some of the cases PISM computes a SIA flux (or the SSA velocity) across
 * an interface that ice should not cross. (A silly example: there should be no
 * flow between two adjacent ice-free cells, even if a stress balance solver
 * computes velocity components for the whole computational domain. Please see
 * comments below for more examples.)

 * Note that 6 cases are paired. This is crucial: to be consistent (and
 * conserve mass) the interface between A and B has to get the same treatment
 * as the one between B and A.
 *
 * @param[in] mask Mask used to check for icy/ice-free and floatation
 * @param[in,out] SSA_velocity SSA velocity to be adjusted
 * @param[in,out] SIA_flux SIA flux to be adjusted
 */
void IceModel::adjust_flow(StarStencil<int> mask,
                           StarStencil<double> &SSA_velocity,
                           StarStencil<double> &SIA_flux) {

  // Prepare to loop over neighbors:
  // directions
  Direction dirs[] = {North, East, South, West};
  // mask values
  int mask_current = mask.ij;

  // Loop over neighbors:
  for (int n = 0; n < 4; ++n) {
    Direction direction = dirs[n];
    int mask_neighbor = mask[direction];

    // Only one of the cases below applies at any given time/location, so
    // "continuing" the for-loop allows us to avoid checking conditions we know
    // will fail. This also means that the code executed in *all* cases should
    // go here and not after if-conditions.

    // Case 1: Flow between grounded_ice and grounded_ice.
    if (grounded_ice(mask_current) && grounded_ice(mask_neighbor)) {
      // no adjustment; kept for completeness
      continue;
    }


    // Cases 2 and 3: Flow between grounded_ice and floating_ice.
    if ((grounded_ice(mask_current) && floating_ice(mask_neighbor)) ||
        (floating_ice(mask_current) && grounded_ice(mask_neighbor))) {
      // no adjustment
      continue;
    }


    // Cases 4 and 5: Flow between grounded_ice and ice_free_land.
    if ((grounded_ice(mask_current) && ice_free_land(mask_neighbor)) ||
        (ice_free_land(mask_current) && grounded_ice(mask_neighbor))) {
      // no adjustment
      continue;
    }


    // Cases 6 and 7: Flow between grounded_ice and ice_free_ocean.
    if ((grounded_ice(mask_current) && ice_free_ocean(mask_neighbor)) ||
        (ice_free_ocean(mask_current) && grounded_ice(mask_neighbor))) {
      // no adjustment
      continue;
    }

    // Case 8: Flow between floating_ice and floating_ice.
    if (floating_ice(mask_current) && floating_ice(mask_neighbor)) {
      // disable SIA flow
      SIA_flux[direction] = 0.0;
      continue;
    }


    // Cases 9 and 10: Flow between floating_ice and ice_free_land.
    if ((floating_ice(mask_current) && ice_free_land(mask_neighbor)) ||
        (ice_free_land(mask_current) && floating_ice(mask_neighbor))) {
      // disable all flow

      // This ensures that an ice shelf does not climb up a cliff.

      SIA_flux[direction] = 0.0;
      SSA_velocity[direction] = 0.0;
      continue;
    }


    // Cases 11 and 12: Flow between floating_ice and ice_free_ocean.
    if ((floating_ice(mask_current) && ice_free_ocean(mask_neighbor)) ||
        (ice_free_ocean(mask_current) && floating_ice(mask_neighbor))) {

      SIA_flux[direction] = 0.0;

      // The SSA flow may be later adjusted by the code implementing the
      // partially-filled cell parameterization.
      continue;
    }

    // Case 13: Flow between ice_free_land and ice_free_land.
    if (ice_free_land(mask_current) && ice_free_land(mask_neighbor)) {

      SIA_flux[direction] = 0.0;
      SSA_velocity[direction] = 0.0;
      continue;
    }


    // Cases 14 and 15: Flow between ice_free_land and ice_free_ocean.
    if ((ice_free_land(mask_current) && ice_free_ocean(mask_neighbor)) ||
        (ice_free_ocean(mask_current) && ice_free_land(mask_neighbor))) {

      SIA_flux[direction] = 0.0;
      SSA_velocity[direction] = 0.0;
      continue;
    }

    // Case 16: Flow between ice_free_ocean and ice_free_ocean.
    if (ice_free_ocean(mask_current) && ice_free_ocean(mask_neighbor)) {

      SIA_flux[direction] = 0.0;
      SSA_velocity[direction] = 0.0;
      continue;
    }
  } // end of the loop over neighbors (n)

}

//! \brief Compute fluxes through interfaces of a cell i,j.
/*!
 * This method implements two steps:
 *
 * 1) Compute SSA velocities through interfaces of a cell by averaging values
 * from regular grid neighbors, making sure that velocities from ice-free areas
 * are not used.
 *
 * Note that the input parameter `in_SSA_velocity` contains both components of
 * the velocity field in the neighborhood of i,j, while `out_SSA_velocity`
 * contains \b scalars: projections of velocity vectors onto normals to
 * corresponding cell interfaces.
 *
 * The SIA flux `in_SIA_flux` is computed on the staggered grid by SIAFD, so
 * the loop below just copies it to `out_SIA_flux`.
 *
 * 2) Adjust the flow using the mask by calling adjust_flow().
 *
 * @param[in] dirichlet_bc true if Dirichlet B.C. are set.
 * @param[in] i i-index of the current cell
 * @param[in] j j-index of the current cell
 * @param[in] in_SSA_velocity SSA velocity on the regular grid in the neighborhood of i,j
 * @param[in] in_SIA_flux SIA flux on the staggered grid (at interfaces of the cell i,j)
 * @param[out] out_SSA_velocity SSA velocities through interfaces of the cell i,j
 * @param[out] out_SIA_flux SIA flux through interfaces of the cell i,j
 */
void IceModel::cell_interface_fluxes(bool dirichlet_bc,
                                     int i, int j,
                                     StarStencil<Vector2> in_SSA_velocity,
                                     StarStencil<double> in_SIA_flux,
                                     StarStencil<double> &out_SSA_velocity,
                                     StarStencil<double> &out_SIA_flux) {

  StarStencil<int> mask = m_cell_type.int_star(i,j);
  Direction dirs[4] = {North, East, South, West};

  StarStencil<int> bc_mask;
  StarStencil<Vector2> bc_velocity;
  if (dirichlet_bc) {
    bc_mask = m_ssa_dirichlet_bc_mask.int_star(i,j);
    bc_velocity = m_ssa_dirichlet_bc_values.star(i,j);
  }

  out_SSA_velocity.ij = 0.0;
  out_SIA_flux.ij = 0.0;

  for (int n = 0; n < 4; ++n) {
    Direction direction = dirs[n];
    int mask_current = mask.ij,
      mask_neighbor = mask[direction];

    // The in_SIA_flux is already on the staggered grid, so we can just
    // copy it to out_SIA_flux:
    out_SIA_flux[direction] = in_SIA_flux[direction];

    // Compute the out_SSA_velocity (SSA):
    if (icy(mask_current) && icy(mask_neighbor)) {

      // Case 1: both sides of the interface are icy
      if (direction == East || direction == West) {
        out_SSA_velocity[direction] = 0.5 * (in_SSA_velocity.ij.u + in_SSA_velocity[direction].u);
      } else {
        out_SSA_velocity[direction] = 0.5 * (in_SSA_velocity.ij.v + in_SSA_velocity[direction].v);
      }

    } else if (icy(mask_current) && ice_free(mask_neighbor)) {

      // Case 2: icy cell next to an ice-free cell
      if (direction == East || direction == West) {
        out_SSA_velocity[direction] = in_SSA_velocity.ij.u;
      } else {
        out_SSA_velocity[direction] = in_SSA_velocity.ij.v;
      }

    } else if (ice_free(mask_current) && icy(mask_neighbor)) {

      // Case 3: ice-free cell next to icy cell
      if (direction == East || direction == West) {
        out_SSA_velocity[direction] = in_SSA_velocity[direction].u;
      } else {
        out_SSA_velocity[direction] = in_SSA_velocity[direction].v;
      }

    } else if (ice_free(mask_current) && ice_free(mask_neighbor)) {

      // Case 4: both sides of the interface are ice-free
      out_SSA_velocity[direction] = 0.0;

    }

    // The Dirichlet B.C. case:
    if (dirichlet_bc) {

      if (bc_mask.ij == 1 && bc_mask[direction] == 1) {

        // Case 1: both sides of the interface are B.C. locations: average from
        // the regular grid onto the staggered grid.
        if (direction == East || direction == West) {
          out_SSA_velocity[direction] = 0.5 * (bc_velocity.ij.u + bc_velocity[direction].u);
        } else {
          out_SSA_velocity[direction] = 0.5 * (bc_velocity.ij.v + bc_velocity[direction].v);
        }

      } else if (bc_mask.ij == 1 && bc_mask[direction] == 0) {

        // Case 2: at a Dirichlet B.C. location
        if (direction == East || direction == West) {
          out_SSA_velocity[direction] = bc_velocity.ij.u;
        } else {                    // North or South
          out_SSA_velocity[direction] = bc_velocity.ij.v;
        }

      } else if (bc_mask.ij == 0 && bc_mask[direction] == 1) {

        // Case 3: next to a Dirichlet B.C. location
        if (direction == East || direction == West) {
          out_SSA_velocity[direction] = bc_velocity[direction].u;
        } else {                  // North or South
          out_SSA_velocity[direction] = bc_velocity[direction].v;
        }

      } else {
        // Case 4: elsewhere.
        // No Dirichlet B.C. adjustment here.
      }

    } // end of "if (dirichlet_bc)"

  } // end of the loop over neighbors

  adjust_flow(mask, out_SSA_velocity, out_SIA_flux);

}


//! Update the thickness from the diffusive flux and sliding velocity, and the surface and basal mass balance rates.
/*!
  The partial differential equation describing the conservation of mass in the
  map-plane (parallel to the geoid) is
  \f[ \frac{\partial H}{\partial t} = M - S - \nabla\cdot \mathbf{q} \f]
  where
  \f[ \mathbf{q} = \bar{\mathbf{U}} H. \f]
  In these equations \f$H\f$ is the ice thickness,
  \f$M\f$ is the surface mass balance (accumulation or ablation), \f$S\f$ is the
  basal mass balance (e.g. basal melt or freeze-on), and \f$\bar{\mathbf{U}}\f$ is
  the vertically-averaged horizontal velocity of the ice.  This procedure uses
  this conservation of mass equation to update the ice thickness.

  The SurfaceModel IceModel::surface provides \f$M\f$.  The
  OceanModel IceModel::ocean provides \f$S\f$ at locations below
  floating ice (ice shelves).

  Even if we regard the map-plane flux as defined by the formula
  \f$\mathbf{q} = \bar{\mathbf{U}} H\f$, the flow of ice is at least somewhat
  diffusive in almost all cases.  In the non-sliding SIA model it
  is exactly true that \f$\mathbf{q} = - D \nabla h\f$.  In the current method the
  flux is split into the part from the diffusive non-sliding SIA model
  and a part which is a less-diffusive, presumably membrane-stress-dominated
  2D advective velocity, which generally describes sliding:
  \f[ \mathbf{q} = - D \nabla h + \mathbf{U}_b H.\f]
  Here \f$D\f$ is the (positive, scalar) effective diffusivity of the non-sliding
  SIA and \f$\mathbf{U}_b\f$ is the less-diffusive sliding velocity.
  We interpret \f$\mathbf{U}_b\f$ as a basal sliding velocity in the hybrid.

  The main ice-dynamical inputs to this method come from the outputs from
  StressBalance *stress_balance:
  \code
  const IceModelVec2Stag &Qdiff = stress_balance->diffusive_flux();
  const IceModelVec2V &vel_advective = stress_balance->advective_velocity();
  \endcode
  The diffusive flux \f$-D\nabla h\f$ is thus stored in a `IceModelVec2Stag`
  while the less-diffusive velocity \f$\mathbf{U}_b\f$ is stored in a
  `IceModelVec2V`.

  The methods used here are first-order and explicit in time.  The derivatives in
  \f$\nabla \cdot (D \nabla h)\f$ are computed by centered finite difference
  methods.  The diffusive flux `Qdiff` is already stored on the staggered grid
  and it is differenced in a centered way here.  The time-stepping for this part
  of the explicit scheme is controlled by equation (25) in [\ref BBL], so that
  \f$\Delta t \sim \Delta x^2 / \max D\f$; see also [\ref MortonMayers].

  The divergence of the flux from velocity \f$\mathbf{U}_b\f$ is computed by
  the upwinding technique [equation (25) in \ref Winkelmannetal2011] which
  is the donor cell upwind (i.e. Gudunov) method [\ref LeVeque].
  The CFL condition for this advection scheme is checked; see
  computeMax2DSlidingSpeed() and determineTimeStep().  This method implements the
  direct-superposition (PIK) hybrid which adds the SSA velocity to the SIA velocity
  [equation (15) in \ref Winkelmannetal2011].  The hybrid described by equations
  (21) and (22) in \ref BBL is no longer used.

We also compute total ice fluxes in kg s-1 at 3 interfaces:

  \li the ice-atmosphere interface: gets surface mass balance rate from
      SurfaceModel *surface,
  \li the ice-ocean interface at the bottom of ice shelves: gets ocean-imposed
      basal melt rate from OceanModel *ocean, and
  \li the ice-bedrock interface: gets basal melt rate from IceModelVec2S basal_melt_rate.

A unit-conversion occurs for all three quantities, from ice-equivalent m s-1
to kg s-1.  The sign convention about these fluxes is that positve flux means
ice is being \e added to the ice fluid volume at that interface.

These quantities should be understood as *instantaneous at the beginning of
the time-step.*  Multiplying by dt will \b not necessarily give the
corresponding change from the beginning to the end of the time-step.

FIXME:  The calving rate can be computed by post-processing:
dimassdt = surface_ice_flux + basal_ice_flux + sub_shelf_ice_flux + discharge_flux_mass_rate + nonneg_rule_flux

Removed commented-out code using the coverage ratio to compute the surface mass
balance contribution (to reduce clutter). Please see the commit 26330a7 and
earlier. (CK)

*/
void IceModel::massContExplicitStep() {

  FluxCounters local, total;

  const bool
    include_bmr_in_continuity = m_config->get_boolean("geometry.update.use_basal_melt_rate");

  const double
    dx                       = m_grid->dx(),
    dy                       = m_grid->dy(),
    ice_density              = m_config->get_double("constants.ice.density"),
    meter_per_s_to_kg_per_m2 = m_dt * ice_density;

  assert(m_surface != NULL);
  m_surface->ice_surface_mass_flux(m_climatic_mass_balance);

  IceModelVec2S &H_new = m_work2d[0];
  H_new.copy_from(m_ice_thickness);

  IceModelVec2S &H_residual = m_work2d[1];

  const IceModelVec2Stag &Qdiff = m_stress_balance->diffusive_flux();

  const IceModelVec2V &vel_advective = m_stress_balance->advective_velocity();

  const IceModelVec2S &bed_topography = m_beddef->bed_elevation();

  IceModelVec::AccessList list;
  list.add(m_cell_area);
  list.add(m_ice_thickness);
  list.add(m_ice_surface_elevation);
  list.add(bed_topography);
  list.add(m_basal_melt_rate);
  list.add(Qdiff);
  list.add(vel_advective);
  list.add(m_climatic_mass_balance);
  list.add(m_cell_type);
  list.add(H_new);

  // related to PIK part_grid mechanism; see Albrecht et al 2011
<<<<<<< HEAD
  const bool do_part_grid = m_config->get_boolean("geometry.part_grid.enabled"),
    do_redist = m_config->get_boolean("geometry.part_grid.redistribute_residual_volume"),
    reduce_frontal_thickness = m_config->get_boolean("geometry.part_grid.reduce_frontal_thickness");
=======
  const bool
    do_part_grid             = m_config->get_boolean("part_grid"),
    do_redist                = m_config->get_boolean("part_redist"),
    reduce_frontal_thickness = m_config->get_boolean("part_grid_reduce_frontal_thickness");

>>>>>>> e2b20763
  if (do_part_grid) {
    list.add(m_Href);
    if (do_redist) {
      list.add(H_residual);
      // FIXME: next line causes mass loss if max_loopcount in redistResiduals()
      //        was not sufficient to zero-out H_residual already
      H_residual.set(0.0);
    }
  }
  const bool dirichlet_bc = m_config->get_boolean("stress_balance.ssa.dirichlet_bc");
  if (dirichlet_bc) {
    list.add(m_ssa_dirichlet_bc_mask);
    list.add(m_ssa_dirichlet_bc_values);
  }

  list.add(m_climatic_mass_balance_cumulative);
  list.add(m_nonneg_flux_2D_cumulative);
  list.add(m_grounded_basal_flux_2D_cumulative);
  list.add(m_floating_basal_flux_2D_cumulative);
  list.add(m_flux_divergence);

  ParallelSection loop(m_grid->com);
  try {
    for (Points p(*m_grid); p; p.next()) {
      const int i = p.i(), j = p.j();

      // These constants are used to convert ice equivalent
      // thicknesses and thickening rates to kg, for accounting of
      // fluxes during the current time-step.
      const double
        meter_to_kg       = m_cell_area(i,j) * ice_density,
        meter_per_s_to_kg = meter_to_kg * m_dt;

      // Divergence terms:
      double
        divQ_SIA = 0.0,         // units: [m s-1]
        divQ_SSA = 0.0;         // units: [m s-1]

      // Source terms:
      // Note: here we convert surface mass balance from [kg m-2 s-1] to [m s-1]:
      double
        surface_mass_balance = m_climatic_mass_balance(i, j) / ice_density, // units: [m s-1]
        basal_melt_rate      = 0.0, // units: [m s-1]
        H_to_Href_flux       = 0.0, // units: [m]
        Href_to_H_flux       = 0.0, // units: [m]
        nonneg_rule_flux     = 0.0; // units: [m]

      if (include_bmr_in_continuity) {
        basal_melt_rate = m_basal_melt_rate(i, j);
      }

      StarStencil<double> Q, v;
      cell_interface_fluxes(dirichlet_bc, i, j,
                            vel_advective.star(i, j), Qdiff.star(i, j),
                            v, Q);

      // Compute divergence terms:
      {
        // Staggered grid Div(Q) for diffusive non-sliding SIA deformation part:
        // divQ_SIA = - D grad h
        divQ_SIA = (Q.e - Q.w) / dx + (Q.n - Q.s) / dy;

        // Plug flow part (i.e. basal sliding; from SSA): upwind by staggered grid
        // PIK method;  this is   \nabla \cdot [(u, v) H]
        divQ_SSA += (v.e * (v.e > 0 ? m_ice_thickness(i, j) : m_ice_thickness(i + 1, j))
                     - v.w * (v.w > 0 ? m_ice_thickness(i - 1, j) : m_ice_thickness(i, j))) / dx;
        divQ_SSA += (v.n * (v.n > 0 ? m_ice_thickness(i, j) : m_ice_thickness(i, j + 1))
                     - v.s * (v.s > 0 ? m_ice_thickness(i, j - 1) : m_ice_thickness(i, j))) / dy;
      }

      // Set source terms

      if (m_cell_type.ice_free_ocean(i, j)) {
        // Decide whether to apply Albrecht et al 2011 subgrid-scale
        // parameterization
        if (do_part_grid && m_cell_type.next_to_ice(i, j)) {

          // Add the flow contribution to this partially filled cell.
          H_to_Href_flux  = -(divQ_SSA + divQ_SIA) * m_dt;
          m_Href(i, j)    += H_to_Href_flux;

          if (m_Href(i, j) < 0) {
            m_log->message(2,
                           "PISM WARNING: negative Href at (%d, %d)\n",
                           i, j);

            // Note: this adds mass!
            nonneg_rule_flux += m_Href(i, j);
            m_Href(i, j) = 0;
          }

          double H_threshold = part_grid_threshold_thickness(m_cell_type.int_star(i, j),
                                                             m_ice_thickness.star(i, j),
                                                             m_ice_surface_elevation.star(i, j),
                                                             bed_topography(i,j),
                                                             dx,
                                                             reduce_frontal_thickness);
          double coverage_ratio = 1.0;
          if (H_threshold > 0.0) {
            coverage_ratio = m_Href(i, j) / H_threshold;
          }

          if (coverage_ratio >= 1.0) {
            // A partially filled grid cell is now considered to be full.
            if (do_redist) {
              H_residual(i, j) = m_Href(i, j) - H_threshold; // residual ice thickness
            }

            m_Href(i, j)    = 0.0;
            Href_to_H_flux = H_threshold;

            // A cell that became "full" experiences both SMB and basal melt.
          } else {
            // A not-full partially-filled cell experiences neither.
            surface_mass_balance = 0.0;
            basal_melt_rate      = 0.0;
          }

          // In this case the SSA flux goes into the Href variable and does not
          // directly contribute to ice thickness at this location.
          local.sum_divQ_SIA += - divQ_SIA * meter_per_s_to_kg;
          local.sum_divQ_SSA += - divQ_SSA * meter_per_s_to_kg;
          divQ_SIA                = 0.0;
          divQ_SSA                = 0.0;

        } else { // end of "if (part_grid...)

          // Standard ice-free ocean case:
          surface_mass_balance = 0.0;
          basal_melt_rate      = 0.0;
        }
      } // end of "if (ice_free_ocean)"

      // Dirichlet BC case (should go last to override previous settings):
      if (dirichlet_bc && m_ssa_dirichlet_bc_mask.as_int(i,j) == 1) {
        surface_mass_balance = 0.0;
        basal_melt_rate      = 0.0;
        Href_to_H_flux       = 0.0;
        divQ_SIA             = 0.0;
        divQ_SSA             = 0.0;
      }

      m_flux_divergence(i, j) = divQ_SIA + divQ_SSA;

      // mass transport
      H_new(i, j) += - m_dt * (divQ_SIA + divQ_SSA) + Href_to_H_flux;

      if (H_new(i, j) < 0.0) {
        nonneg_rule_flux += -H_new(i, j);

        // convert from [m] to [kg m-2]:
        m_nonneg_flux_2D_cumulative(i, j) += nonneg_rule_flux * ice_density; // units: [kg m-2]

        // this has to go *after* accounting above!
        H_new(i, j) = 0.0;
      }

      // surface mass balance
      if (H_new(i, j) + m_dt * surface_mass_balance < 0.0) {
        // applying the surface mass balance results in negative thickness
        //
        // modify the surface mass balance so that the resulting thickness is zero
        surface_mass_balance = - H_new(i, j) / m_dt;
        H_new(i, j)          = 0.0;
      } else {
        H_new(i, j) += m_dt * surface_mass_balance;
      }

      // basal mass balance
      if (H_new(i, j) - m_dt * basal_melt_rate < 0.0) {
        // applying the basal melt rate results in negative thickness
        //
        // modify the basal melt rate so that the resulting thickness is zero
        basal_melt_rate = H_new(i, j) / m_dt;
        H_new(i, j)     = 0.0;
      } else {
        H_new(i, j) += - m_dt * basal_melt_rate;
      }

      // surface_mass_balance has the units of [m s-1]; convert to [kg m-2]
      m_climatic_mass_balance_cumulative(i, j) += surface_mass_balance * meter_per_s_to_kg_per_m2;

      // basal_melt_rate has the units of [m s-1]; convert to [kg m-2]
      m_grounded_basal_flux_2D_cumulative(i, j) += -basal_melt_rate * meter_per_s_to_kg_per_m2;

      // basal_melt_rate has the units of [m s-1]; convert to [kg m-2]
      m_floating_basal_flux_2D_cumulative(i, j) += -basal_melt_rate * meter_per_s_to_kg_per_m2;

      // time-series accounting:
      {
        // all these are in units of [kg]
        if (m_cell_type.grounded(i,j)) {
          local.grounded_basal += - basal_melt_rate * meter_per_s_to_kg;
        } else {
          local.sub_shelf      += - basal_melt_rate * meter_per_s_to_kg;
        }

        local.surface      += surface_mass_balance * meter_per_s_to_kg;
        local.sum_divQ_SIA += - divQ_SIA           * meter_per_s_to_kg;
        local.sum_divQ_SSA += - divQ_SSA           * meter_per_s_to_kg;
        local.nonneg_rule  += nonneg_rule_flux     * meter_to_kg;
        local.H_to_Href    += - H_to_Href_flux     * meter_to_kg;
        local.Href_to_H    += Href_to_H_flux       * meter_to_kg;
      }

    }
  } catch (...) {
    loop.failed();
  }
  loop.check();

  // flux accounting
  {
    total.H_to_Href      = GlobalSum(m_grid->com, local.H_to_Href);
    total.Href_to_H      = GlobalSum(m_grid->com, local.Href_to_H);
    total.grounded_basal = GlobalSum(m_grid->com, local.grounded_basal);
    total.nonneg_rule    = GlobalSum(m_grid->com, local.nonneg_rule);
    total.sub_shelf      = GlobalSum(m_grid->com, local.sub_shelf);
    total.sum_divQ_SIA   = GlobalSum(m_grid->com, local.sum_divQ_SIA);
    total.sum_divQ_SSA   = GlobalSum(m_grid->com, local.sum_divQ_SSA);
    total.surface        = GlobalSum(m_grid->com, local.surface);

    m_cumulative_fluxes.H_to_Href      += total.H_to_Href;
    m_cumulative_fluxes.Href_to_H      += total.Href_to_H;
    m_cumulative_fluxes.grounded_basal += total.grounded_basal;
    m_cumulative_fluxes.nonneg_rule    += total.nonneg_rule;
    m_cumulative_fluxes.sub_shelf      += total.sub_shelf;
    m_cumulative_fluxes.sum_divQ_SIA   += total.sum_divQ_SIA;
    m_cumulative_fluxes.sum_divQ_SSA   += total.sum_divQ_SSA;
    m_cumulative_fluxes.surface        += total.surface;
  }

  // finally copy H_new into ice_thickness and communicate ghosted values
  H_new.update_ghosts(m_ice_thickness);

  // distribute residual ice mass if desired
  if (do_redist) {
    residual_redistribution(H_residual);
  }

  // Check if the ice thickness exceeded the height of the computational box and stop if it did.
  check_maximum_ice_thickness();
}

/**
   @brief Updates the fractional "flotation mask".
 */
void IceModel::update_grounded_cell_fraction() {

  const double
    ice_density   = m_config->get_double("constants.ice.density"),
    ocean_density = m_config->get_double("constants.sea_water.density");

  assert(m_ocean != NULL);
  const double sea_level = m_ocean->sea_level_elevation();

  assert(m_beddef != NULL);
  const IceModelVec2S &bed_topography = m_beddef->bed_elevation();

  compute_grounded_cell_fraction(ice_density, ocean_density, sea_level,
                          m_ice_thickness, bed_topography, m_cell_type,
                          m_gl_mask, NULL, NULL);
}

} // end of namespace pism<|MERGE_RESOLUTION|>--- conflicted
+++ resolved
@@ -67,11 +67,7 @@
 
   GeometryCalculator gc(*m_config);
 
-<<<<<<< HEAD
-  if (m_config->get_boolean("geometry.remove_icebergs") && iceberg_remover != NULL) {
-=======
-  if (m_config->get_boolean("kill_icebergs") && m_iceberg_remover != NULL) {
->>>>>>> e2b20763
+  if (m_config->get_boolean("geometry.remove_icebergs") and m_iceberg_remover != NULL) {
     // the iceberg remover has to use the same mask as the stress balance code, hence the
     // stress-balance-related threshold here
     gc.set_icefree_thickness(m_config->get_double("stress_balance.ice_free_thickness_standard"));
@@ -476,17 +472,11 @@
   list.add(H_new);
 
   // related to PIK part_grid mechanism; see Albrecht et al 2011
-<<<<<<< HEAD
-  const bool do_part_grid = m_config->get_boolean("geometry.part_grid.enabled"),
-    do_redist = m_config->get_boolean("geometry.part_grid.redistribute_residual_volume"),
+  const bool
+    do_part_grid             = m_config->get_boolean("geometry.part_grid.enabled"),
+    do_redist                = m_config->get_boolean("geometry.part_grid.redistribute_residual_volume"),
     reduce_frontal_thickness = m_config->get_boolean("geometry.part_grid.reduce_frontal_thickness");
-=======
-  const bool
-    do_part_grid             = m_config->get_boolean("part_grid"),
-    do_redist                = m_config->get_boolean("part_redist"),
-    reduce_frontal_thickness = m_config->get_boolean("part_grid_reduce_frontal_thickness");
-
->>>>>>> e2b20763
+
   if (do_part_grid) {
     list.add(m_Href);
     if (do_redist) {
