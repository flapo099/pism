// Copyright (C) 2011, 2012, 2013, 2014, 2015, 2016 PISM Authors
//
// This file is part of PISM.
//
// PISM is free software; you can redistribute it and/or modify it under the
// terms of the GNU General Public License as published by the Free Software
// Foundation; either version 3 of the License, or (at your option) any later
// version.
//
// PISM is distributed in the hope that it will be useful, but WITHOUT ANY
// WARRANTY; without even the implied warranty of MERCHANTABILITY or FITNESS
// FOR A PARTICULAR PURPOSE.  See the GNU General Public License for more
// details.
//
// You should have received a copy of the GNU General Public License
// along with PISM; if not, write to the Free Software
// Foundation, Inc., 51 Franklin St, Fifth Floor, Boston, MA  02110-1301  USA

#include <algorithm>            // std::min
#include <cassert>
#include <gsl/gsl_math.h>

#include "PSTemperatureIndex.hh"
#include "localMassBalance.hh"
#include "base/util/IceGrid.hh"
#include "base/util/pism_options.hh"
#include "base/util/PISMVars.hh"
#include "base/util/PISMTime.hh"
#include "coupler/PISMAtmosphere.hh"
#include "base/util/Mask.hh"
#include "base/util/io/PIO.hh"

#include "base/util/error_handling.hh"
#include "base/util/io/io_helpers.hh"
#include "base/util/pism_utilities.hh"
#include "base/util/IceModelVec2CellType.hh"

namespace pism {
namespace surface {

///// PISM surface model implementing a PDD scheme.

TemperatureIndex::TemperatureIndex(IceGrid::ConstPtr g)
  : SurfaceModel(g),
    m_ice_surface_temp(m_sys, "ice_surface_temp") {

  m_mbscheme              = NULL;
  m_faustogreve           = NULL;
  m_sd_period             = 0;
  m_sd_ref_time           = 0.0;
  m_base_ddf.snow         = m_config->get_double("surface.pdd.factor_snow");
  m_base_ddf.ice          = m_config->get_double("surface.pdd.factor_ice");
  m_base_ddf.refreezeFrac = m_config->get_double("surface.pdd.refreeze");
  m_base_pddThresholdTemp = m_config->get_double("surface.pdd.positive_threshold_temp");
  m_base_pddStdDev        = m_config->get_double("surface.pdd.std_dev");
  m_sd_use_param          = m_config->get_boolean("surface.pdd.std_dev_use_param");
  m_sd_param_a            = m_config->get_double("surface.pdd.std_dev_param_a");
  m_sd_param_b            = m_config->get_double("surface.pdd.std_dev_param_b");


  m_randomized = options::Bool("-pdd_rand",
                               "Use a PDD implementation based on simulating a random process");
  m_randomized_repeatable = options::Bool("-pdd_rand_repeatable",
                                          "Use a PDD implementation based on simulating a"
                                          " repeatable random process");
  m_use_fausto_params = options::Bool("-pdd_fausto",
                                      "Set PDD parameters using formulas (6) and (7)"
                                      " in [Faustoetal2009]");

  options::String file("-pdd_sd_file", "Read standard deviation from file");
  m_sd_file_set = file.is_set();

  options::Integer period("-pdd_sd_period",
                          "Length of the standard deviation data period in years", 0);
  m_sd_period = period;

  options::Integer sd_ref_year("-pdd_sd_reference_year",
                               "Standard deviation data reference year", 0);

  if (m_randomized_repeatable) {
    m_mbscheme = new PDDrandMassBalance(m_config, m_sys, true);
  } else if (m_randomized) {
    m_mbscheme = new PDDrandMassBalance(m_config, m_sys, false);
  } else {
    m_mbscheme = new PDDMassBalance(m_config, m_sys);
  }

  if (m_use_fausto_params) {
    m_faustogreve = new FaustoGrevePDDObject(m_grid);
  }

  if (sd_ref_year.is_set()) {
    m_sd_ref_time = units::convert(m_sys, sd_ref_year, "years", "seconds");
  }

  if (m_sd_file_set) {
    // find out how many records there are in the file and set the
    // air_temp_sd buffer size

    unsigned int n_records = 0;
    std::string short_name = "air_temp_sd";
    unsigned int buffer_size = (unsigned int) m_config->get_double("climate_forcing.buffer_size");

    PIO nc(m_grid->com, "netcdf3");
    nc.open(file, PISM_READONLY);
    n_records = nc.inq_nrecords(short_name, "", m_grid->ctx()->unit_system());
    nc.close();

    // If -..._period is not set, make ..._n_records the minimum of the
    // buffer size and the number of available records. Otherwise try
    // to keep all available records in memory.
    if (m_sd_period == 0) {
      n_records = std::min(n_records, buffer_size);
    }

    if (n_records < 1) {
      throw RuntimeError::formatted("Can't find '%s' in %s.",
                                    short_name.c_str(), file->c_str());
    }

    m_air_temp_sd.set_n_records(n_records);

  } else {
    // using constant standard deviation, so set buffer size to 1
    m_air_temp_sd.set_n_records(1);
  }

  m_air_temp_sd.create(m_grid, "air_temp_sd");
  m_air_temp_sd.set_attrs("climate_forcing",
                          "standard deviation of near-surface air temperature",
                          "Kelvin", "");

  m_climatic_mass_balance.create(m_grid, "climatic_mass_balance", WITHOUT_GHOSTS);
  m_climatic_mass_balance.set_attrs("diagnostic",
                                    "instantaneous surface mass balance (accumulation/ablation) rate",
                                    "kg m-2 s-1",
                                    "land_ice_surface_specific_mass_balance_flux");
  m_climatic_mass_balance.metadata().set_string("glaciological_units", "kg m-2 year-1");
  m_climatic_mass_balance.write_in_glaciological_units = true;
  m_climatic_mass_balance.metadata().set_string("comment", "positive values correspond to ice gain");

  // diagnostic fields:

  m_accumulation_rate.create(m_grid, "saccum", WITHOUT_GHOSTS);
  m_accumulation_rate.set_attrs("diagnostic",
                                "instantaneous surface accumulation rate"
                                " (precipitation minus rain)",
                                "kg m-2 s-1",
                                "");
  m_accumulation_rate.metadata().set_string("glaciological_units", "kg m-2 year-1");
  m_accumulation_rate.write_in_glaciological_units = true;

  m_melt_rate.create(m_grid, "smelt", WITHOUT_GHOSTS);
  m_melt_rate.set_attrs("diagnostic",
                        "instantaneous surface melt rate",
                        "kg m-2 s-1",
                        "");
  m_melt_rate.metadata().set_string("glaciological_units", "kg m-2 year-1");
  m_melt_rate.write_in_glaciological_units = true;

  m_runoff_rate.create(m_grid, "srunoff", WITHOUT_GHOSTS);
  m_runoff_rate.set_attrs("diagnostic",
                          "instantaneous surface meltwater runoff rate",
                          "kg m-2 s-1",
                          "");
  m_runoff_rate.metadata().set_string("glaciological_units", "kg m-2 year-1");
  m_runoff_rate.write_in_glaciological_units = true;

  m_snow_depth.create(m_grid, "snow_depth", WITHOUT_GHOSTS);
  m_snow_depth.set_attrs("diagnostic",
                         "snow cover depth (set to zero once a year)",
                         "m", "");
  m_snow_depth.set(0.0);

  m_ice_surface_temp.set_string("pism_intent", "diagnostic");
  m_ice_surface_temp.set_string("long_name",
                              "ice temperature at the ice surface");
  m_ice_surface_temp.set_string("units", "K");
}

TemperatureIndex::~TemperatureIndex() {
  delete m_mbscheme;
  delete m_faustogreve;
}

void TemperatureIndex::init_impl() {
  m_t = m_dt = GSL_NAN;  // every re-init restarts the clock

  // call the default implementation (not the interface method init())
  SurfaceModel::init_impl();

  m_log->message(2,
             "* Initializing the default temperature-index, PDD-based surface processes scheme.\n"
             "  Precipitation and 2m air temperature provided by atmosphere are inputs.\n"
             "  Surface mass balance and ice upper surface temperature are outputs.\n"
             "  See PISM User's Manual for control of degree-day factors.\n");

  m_log->message(2,
             "  Computing number of positive degree-days by: ");
  if (m_randomized) {
    m_log->message(2, "simulation of a random process.\n");
  } else if (m_randomized_repeatable) {
    m_log->message(2, "repeatable simulation of a random process.\n");
  } else {
    m_log->message(2, "an expectation integral.\n");
  }

  if (m_use_fausto_params) {
    m_log->message(2,
               "  Setting PDD parameters from [Faustoetal2009] ...\n");

    m_base_pddStdDev = 2.53;

  }

  options::String file("-pdd_sd_file", "Read standard deviation from file");
  if (file.is_set()) {
    m_log->message(2,
               "  Reading standard deviation of near-surface temperature from '%s'...\n",
               file->c_str());
    m_air_temp_sd.init(file, m_sd_period, m_sd_ref_time);
  } else {
    m_log->message(2,
               "  Option -pdd_sd_file is not set. Using a constant value.\n");
    m_air_temp_sd.init_constant(m_base_pddStdDev);
  }

  std::string input_file = process_input_options(m_grid->com).filename;

  // read snow precipitation rate from file
  m_log->message(2,
                 "    reading snow depth (ice equivalent meters) from %s ... \n",
                 input_file.c_str());
  m_snow_depth.regrid(input_file, OPTIONAL, 0.0);

  m_next_balance_year_start = compute_next_balance_year_start(m_grid->ctx()->time()->current());
}

MaxTimestep TemperatureIndex::max_timestep_impl(double my_t) {
  return m_atmosphere->max_timestep(my_t);
}

double TemperatureIndex::compute_next_balance_year_start(double time) {
  // compute the time corresponding to the beginning of the next balance year
  double
    balance_year_start_day = m_config->get_double("surface.pdd.balance_year_start_day"),
    one_day                = units::convert(m_sys, 1.0, "days", "seconds"),
    year_start             = m_grid->ctx()->time()->calendar_year_start(time),
    balance_year_start     = year_start + (balance_year_start_day - 1.0) * one_day;

  if (balance_year_start > time) {
    return balance_year_start;
  }
  return m_grid->ctx()->time()->increment_date(balance_year_start, 1);
}


void TemperatureIndex::update_impl(double my_t, double my_dt) {

  if ((fabs(my_t - m_t) < 1e-12) &&
      (fabs(my_dt - m_dt) < 1e-12)) {
    return;
  }

  m_t  = my_t;
  m_dt = my_dt;

  // update to ensure that temperature and precipitation time series
  // are correct:
  m_atmosphere->update(my_t, my_dt);

  // set up air temperature and precipitation time series
  int Nseries = m_mbscheme->get_timeseries_length(my_dt);

  const double dtseries = my_dt / Nseries;
  std::vector<double> ts(Nseries), T(Nseries), S(Nseries), P(Nseries), PDDs(Nseries);
  for (int k = 0; k < Nseries; ++k) {
    ts[k] = my_t + k * dtseries;
  }

  // update standard deviation time series
  if (m_sd_file_set == true) {
    m_air_temp_sd.update(my_t, my_dt);
    m_air_temp_sd.init_interpolation(ts);
  }

  const IceModelVec2CellType &mask = *m_grid->variables().get_2d_cell_type("mask");
  const IceModelVec2S
    *surface_altitude = NULL,
    *latitude         = NULL,
    *longitude        = NULL;

  IceModelVec::AccessList list(mask);

  if (m_faustogreve != NULL) {
    surface_altitude = m_grid->variables().get_2d_scalar("surface_altitude");
    latitude         = m_grid->variables().get_2d_scalar("latitude");
    longitude        = m_grid->variables().get_2d_scalar("longitude");

    list.add(*latitude);
    list.add(*longitude);
    list.add(*surface_altitude);
    m_faustogreve->update_temp_mj(*surface_altitude, *latitude, *longitude);
  }

  const double
    sigmalapserate = m_config->get_double("surface.pdd.std_dev_lapse_lat_rate"),
    sigmabaselat   = m_config->get_double("surface.pdd.std_dev_lapse_lat_base");

  if (sigmalapserate != 0.0) {
    latitude = m_grid->variables().get_2d_scalar("latitude");
    list.add(*latitude);
  }

  LocalMassBalance::DegreeDayFactors  ddf = m_base_ddf;

  m_atmosphere->init_timeseries(ts);

  m_atmosphere->begin_pointwise_access();
  list.add(m_air_temp_sd);
  list.add(m_climatic_mass_balance);

  list.add(m_accumulation_rate);
  list.add(m_melt_rate);
  list.add(m_runoff_rate);
  list.add(m_snow_depth);

  const double ice_density = m_config->get_double("constants.ice.density");

  ParallelSection loop(m_grid->com);
  try {
    for (Points p(*m_grid); p; p.next()) {
      const int i = p.i(), j = p.j();

      // the temperature time series from the AtmosphereModel and its modifiers
      m_atmosphere->temp_time_series(i, j, T);

      // the precipitation time series from AtmosphereModel and its modifiers
      m_atmosphere->precip_time_series(i, j, P);

      // convert precipitation from "kg m-2 second-1" to "m second-1" (PDDMassBalance expects
      // accumulation in m/second ice equivalent)
      for (int k = 0; k < Nseries; ++k) {
        P[k] = P[k] / ice_density;
        // kg / (m^2 * second) / (kg / m^3) = m / second
      }

      // interpolate temperature standard deviation time series
      if (m_sd_file_set == true) {
        m_air_temp_sd.interp(i, j, S);
      } else {
        for (int k = 0; k < Nseries; ++k) {
          S[k] = m_air_temp_sd(i, j);
        }
      }

      if (m_faustogreve != NULL) {
        // we have been asked to set mass balance parameters according to
        //   formula (6) in [\ref Faustoetal2009]; they overwrite ddf set above
        m_faustogreve->setDegreeDayFactors(i, j, (*surface_altitude)(i, j),
                                           (*latitude)(i, j), (*longitude)(i, j), ddf);
      }

      // apply standard deviation lapse rate on top of prescribed values
      if (sigmalapserate != 0.0) {
        for (int k = 0; k < Nseries; ++k) {
          S[k] += sigmalapserate * ((*latitude)(i,j) - sigmabaselat);
        }
        m_air_temp_sd(i, j) = S[0]; // ensure correct SD reporting
      }

      // apply standard deviation param over ice if in use
      if (m_sd_use_param && mask.icy(i,j)) {
        for (int k = 0; k < Nseries; ++k) {
          S[k] = m_sd_param_a * (T[k] - 273.15) + m_sd_param_b;
          if (S[k] < 0.0) {
            S[k] = 0.0 ;
          }
        }
        m_air_temp_sd(i, j) = S[0]; // ensure correct SD reporting
      }

      // Use temperature time series, the "positive" threshhold, and
      // the standard deviation of the daily variability to get the
      // number of positive degree days (PDDs)
      m_mbscheme->get_PDDs(&S[0], dtseries, &T[0], Nseries, &PDDs[0]);

      // Use temperature time series to remove rainfall from precipitation
      m_mbscheme->get_snow_accumulation(&P[0], // precipitation rate (input-output)
                                        &T[0], // air temperature (input)
                                        Nseries);

      // Use degree-day factors, and number of PDDs, and the snow
      // precipitation, to get surface mass balance (and diagnostics:
      // accumulation, melt, runoff)
      {
        double next_snow_depth_reset = m_next_balance_year_start;
        m_accumulation_rate(i,j)     = 0.0;
        m_melt_rate(i,j)             = 0.0;
        m_runoff_rate(i,j)           = 0.0;
        m_climatic_mass_balance(i,j) = 0.0;
        for (int k = 0; k < Nseries; ++k) {
          if (ts[k] >= next_snow_depth_reset) {
            m_snow_depth(i,j)       = 0.0;
            while (next_snow_depth_reset <= ts[k]) {
              next_snow_depth_reset = m_grid->ctx()->time()->increment_date(next_snow_depth_reset, 1);
            }
          }

          double accumulation     = P[k] * dtseries;
          m_accumulation_rate(i,j) += accumulation;

          m_mbscheme->step(ddf, PDDs[k], accumulation,
                           m_snow_depth(i,j), m_melt_rate(i,j), m_runoff_rate(i,j),
                           m_climatic_mass_balance(i,j));
        }
        // convert from [m during the current time-step] to kg m-2 s-1
        m_accumulation_rate(i,j)     *= (ice_density/m_dt);
        m_melt_rate(i,j)             *= (ice_density/m_dt);
        m_runoff_rate(i,j)           *= (ice_density/m_dt);
        m_climatic_mass_balance(i,j) *= (ice_density/m_dt);
      }

      if (mask.ocean(i,j)) {
        m_snow_depth(i,j) = 0.0;  // snow over the ocean does not stick
      }
    }
  } catch (...) {
    loop.failed();
  }
  loop.check();

  m_atmosphere->end_pointwise_access();

  m_next_balance_year_start = compute_next_balance_year_start(m_grid->ctx()->time()->current());
}


void TemperatureIndex::ice_surface_mass_flux_impl(IceModelVec2S &result) {
  result.copy_from(m_climatic_mass_balance);
}


void TemperatureIndex::ice_surface_temperature_impl(IceModelVec2S &result) {

  m_atmosphere->mean_annual_temp(result);
}

void TemperatureIndex::add_vars_to_output_impl(const std::string &keyword, std::set<std::string> &result) {

  SurfaceModel::add_vars_to_output_impl(keyword, result);

  result.insert("snow_depth");

  if (keyword == "medium" || keyword == "big" || keyword == "big_2d") {
    result.insert("climatic_mass_balance");
    result.insert("ice_surface_temp");
  }

  if (keyword == "big" || keyword == "big_2d") {
    result.insert("air_temp_sd");
    result.insert("saccum");
    result.insert("smelt");
    result.insert("srunoff");
  }
}

void TemperatureIndex::define_variables_impl(const std::set<std::string> &vars, const PIO &nc, IO_Type nctype) {

  if (set_contains(vars, "ice_surface_temp")) {
<<<<<<< HEAD
    std::string order = m_config->get_string("output_variable_order");
    io::define_spatial_variable(m_ice_surface_temp, *m_grid, nc, nctype, order, true);
=======
    std::string order = m_config->get_string("output.variable_order");
    io::define_spatial_variable(ice_surface_temp, *m_grid, nc, nctype, order, true);
>>>>>>> 75808528
  }

  if (set_contains(vars, "climatic_mass_balance")) {
    m_climatic_mass_balance.define(nc, nctype);
  }

  if (set_contains(vars, "air_temp_sd")) {
    m_air_temp_sd.define(nc, nctype);
  }

  if (set_contains(vars, "saccum")) {
    m_accumulation_rate.define(nc, nctype);
  }

  if (set_contains(vars, "smelt")) {
    m_melt_rate.define(nc, nctype);
  }

  if (set_contains(vars, "srunoff")) {
    m_runoff_rate.define(nc, nctype);
  }

  if (set_contains(vars, "snow_depth")) {
    m_snow_depth.define(nc, nctype);
  }

  SurfaceModel::define_variables_impl(vars, nc, nctype);
}

void TemperatureIndex::write_variables_impl(const std::set<std::string> &vars_input, const PIO &nc) {
  std::set<std::string> vars = vars_input;

  if (set_contains(vars, "ice_surface_temp")) {
    IceModelVec2S tmp;
    tmp.create(m_grid, "ice_surface_temp", WITHOUT_GHOSTS);
    tmp.metadata() = m_ice_surface_temp;

    ice_surface_temperature(tmp);

    tmp.write(nc);
    vars.erase("ice_surface_temp");
  }

  if (set_contains(vars, "climatic_mass_balance")) {
    m_climatic_mass_balance.write(nc);
    vars.erase("climatic_mass_balance");
  }

  if (set_contains(vars, "air_temp_sd")) {
    m_air_temp_sd.average(m_t, m_dt);
    m_air_temp_sd.write(nc);
    vars.erase("air_temp_sd");
  }

  if (set_contains(vars, "saccum")) {
    m_accumulation_rate.write(nc);
    vars.erase("saccum");
  }

  if (set_contains(vars, "smelt")) {
    m_melt_rate.write(nc);
    vars.erase("smelt");
  }

  if (set_contains(vars, "srunoff")) {
    m_runoff_rate.write(nc);
    vars.erase("srunoff");
  }

  if (set_contains(vars, "snow_depth")) {
    m_snow_depth.write(nc);
    vars.erase("snow_depth");
  }

  SurfaceModel::write_variables_impl(vars, nc);
}

} // end of namespace surface
} // end of namespace pism<|MERGE_RESOLUTION|>--- conflicted
+++ resolved
@@ -468,13 +468,8 @@
 void TemperatureIndex::define_variables_impl(const std::set<std::string> &vars, const PIO &nc, IO_Type nctype) {
 
   if (set_contains(vars, "ice_surface_temp")) {
-<<<<<<< HEAD
-    std::string order = m_config->get_string("output_variable_order");
+    std::string order = m_config->get_string("output.variable_order");
     io::define_spatial_variable(m_ice_surface_temp, *m_grid, nc, nctype, order, true);
-=======
-    std::string order = m_config->get_string("output.variable_order");
-    io::define_spatial_variable(ice_surface_temp, *m_grid, nc, nctype, order, true);
->>>>>>> 75808528
   }
 
   if (set_contains(vars, "climatic_mass_balance")) {
