--- conflicted
+++ resolved
@@ -391,13 +391,8 @@
   atmosphere->add_vars_to_output(keyword, result);
 
   if (keyword == "medium" || keyword == "big") {
-<<<<<<< HEAD
-    result.insert("climatic_mass_balance");
-    result.insert("ice_surface_temp");
-=======
-    result["acab"] = acab.get_metadata();
-    result["artm"] = artm;
->>>>>>> 09f904a0
+    result["climatic_mass_balance"] = climatic_mass_balance.get_metadata();
+    result["ice_surface_temp"] = ice_surface_temp;
   }
 
   if (keyword == "big") {
@@ -410,8 +405,6 @@
 PetscErrorCode PSTemperatureIndex::define_variables(set<string> vars, const PIO &nc, PISM_IO_Type nctype) {
   PetscErrorCode ierr;
 
-  ierr = PISMSurfaceModel::define_variables(vars, nc, nctype); CHKERRQ(ierr);
-
   if (set_contains(vars, "ice_surface_temp")) {
     ierr = ice_surface_temp.define(nc, nctype, true); CHKERRQ(ierr);
   }
@@ -431,6 +424,8 @@
   if (set_contains(vars, "srunoff")) {
     ierr = runoff_rate.define(nc, nctype); CHKERRQ(ierr);
   }
+
+  ierr = PISMSurfaceModel::define_variables(vars, nc, nctype); CHKERRQ(ierr);
 
   return 0;
 }
