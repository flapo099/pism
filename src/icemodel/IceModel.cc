--- conflicted
+++ resolved
@@ -403,32 +403,14 @@
 energy::Inputs IceModel::energy_model_inputs() {
   energy::Inputs result;
 
-<<<<<<< HEAD
-  IceModelVec2S &ice_surface_temperature           = m_work2d[0];
-  IceModelVec2S &ice_surface_liquid_water_fraction = m_work2d[1];
-
-  m_surface->temperature(ice_surface_temperature);
-  m_surface->liquid_water_fraction(ice_surface_liquid_water_fraction);
-=======
-  IceModelVec2S &till_water_thickness              = m_work2d[2];
-
-  m_subglacial_hydrology->till_water_thickness(till_water_thickness);
->>>>>>> 5853add6
-
   result.basal_frictional_heating = &m_stress_balance->basal_frictional_heating();
   result.basal_heat_flux          = &m_btu->flux_through_top_surface(); // bedrock thermal layer
   result.cell_type                = &m_geometry.cell_type;              // geometry
   result.ice_thickness            = &m_geometry.ice_thickness;          // geometry
   result.shelf_base_temp          = &m_ocean->shelf_base_temperature(); // ocean model
-<<<<<<< HEAD
-  result.surface_liquid_fraction  = &ice_surface_liquid_water_fraction; // surface model
-  result.surface_temp             = &ice_surface_temperature;           // surface model
   result.till_water_thickness     = &m_subglacial_hydrology->till_water_thickness();
-=======
   result.surface_liquid_fraction  = &m_surface->liquid_water_fraction(); // surface model
   result.surface_temp             = &m_surface->temperature();           // surface model
-  result.till_water_thickness     = &till_water_thickness;              // hydrology model
->>>>>>> 5853add6
 
   result.strain_heating3          = &m_stress_balance->volumetric_strain_heating();
   result.u3                       = &m_stress_balance->velocity_u();
