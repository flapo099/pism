include_directories (.)

# Computation grid, I/O, profiling, PISM "component" interface, miscellaneous
# utility functions and classes plus the "enthalpy converter" (which is used
# all over the place).
set(PISM_PARALLEL_IO_FLAGS "")

# Create a list of files making up libpismutil so that we can add to it later:
set(PISMUTIL_SRC
  base/util/petscwrappers/PetscInitializer.cc
  base/util/petscwrappers/DM.cc
  base/util/petscwrappers/IS.cc
  base/util/petscwrappers/KSP.cc
  base/util/petscwrappers/Mat.cc
  base/util/petscwrappers/SNES.cc
  base/util/petscwrappers/Vec.cc
  base/util/petscwrappers/VecScatter.cc
  base/util/petscwrappers/Viewer.cc
  base/util/Logger.cc
  base/util/error_handling.cc
  base/util/options.cc
  base/util/interpolation.cc
  base/util/Context.cc
  base/util/MaxTimestep.cc
  base/util/PISMDiagnostic.cc
  base/enthalpyConverter.cc
  base/util/IceGrid.cc
  base/util/ColumnInterpolation.cc
  base/util/Mask.cc
  base/util/VariableMetadata.cc
  base/util/PISMConfig.cc
  base/util/PISMConfigInterface.cc
  base/util/PISMComponent.cc
  base/util/PISMTime.cc
  base/util/PISMTime_Calendar.cc
  base/util/PISMVars.cc
  base/util/Timeseries.cc
  base/util/iceModelVec.cc
  base/util/iceModelVec2.cc
  base/util/iceModelVec2T.cc
  base/util/iceModelVec2V.cc
  base/util/iceModelVec3.cc
  base/util/iceModelVec3Custom.cc
  base/util/io/io_helpers.cc
  base/util/io/LocalInterpCtx.cc
  base/util/io/PIO.cc
  base/util/io/PISMNC3File.cc
  base/util/io/PISMNC4File.cc
  base/util/io/PISMNC4_Quilt.cc
  base/util/io/PISMNCFile.cc
  base/util/pism_const.cc
  base/util/pism_utilities.cc
  base/util/Profiling.cc
  base/util/pism_default_config.cc
  base/util/pism_options.cc
  base/util/TerminationReason.cc
  base/util/PISMUnits.cc
  base/util/projection.cc
  base/pism_revision.cc
  )

# PISM Revision string
set_source_files_properties (base/pism_revision.cc
  PROPERTIES COMPILE_FLAGS -DPISM_REVISION='\"${Pism_REVISION_TAG}\"')

if(Pism_USE_TAO)
  list(APPEND PISMUTIL_SRC base/util/petscwrappers/Tao.cc)
endif()

# Check if NetCDF-4 parallel I/O is enabled. If so, set compiler flags and add a source code file.
if (Pism_USE_PARALLEL_NETCDF4)
  set(PISM_PARALLEL_IO_FLAGS "${PISM_PARALLEL_IO_FLAGS} -DPISM_USE_PARALLEL_NETCDF4=1")
  list(APPEND PISMUTIL_SRC base/util/io/PISMNC4_Par.cc)
else()
  set(PISM_PARALLEL_IO_FLAGS "${PISM_PARALLEL_IO_FLAGS} -DPISM_USE_PARALLEL_NETCDF4=0")
endif()

# Check if PnetCDF parallel I/O is enabled. If so, set compiler flags and add a source code file.
if (Pism_USE_PNETCDF)
  set(PISM_PARALLEL_IO_FLAGS "${PISM_PARALLEL_IO_FLAGS} -DPISM_USE_PNETCDF=1")
  list(APPEND PISMUTIL_SRC base/util/io/PISMPNCFile.cc)
else()
  set(PISM_PARALLEL_IO_FLAGS "${PISM_PARALLEL_IO_FLAGS} -DPISM_USE_PNETCDF=0")
endif()

# Check if HDF5-based parallel I/O is enabled. If so, set compiler flags and add a source code file.
if (Pism_USE_PARALLEL_HDF5)
  set(PISM_PARALLEL_IO_FLAGS "${PISM_PARALLEL_IO_FLAGS} -DPISM_USE_HDF5=1")
  list(APPEND PISMUTIL_SRC base/util/io/PISMNC4_HDF5.cc)
else()
  set(PISM_PARALLEL_IO_FLAGS "${PISM_PARALLEL_IO_FLAGS} -DPISM_USE_HDF5=0")
endif()

# The list of headers included in PIO.cc depends on parallel I/O settings.
# These flags determine which headers are included.
set_source_files_properties (base/util/io/PIO.cc
  PROPERTIES COMPILE_FLAGS ${PISM_PARALLEL_IO_FLAGS})

add_library (pismutil OBJECT ${PISMUTIL_SRC})

add_custom_target (touch_pism_revision
  COMMAND ${CMAKE_COMMAND} -E touch pism_revision.cc
  WORKING_DIRECTORY ${CMAKE_CURRENT_SOURCE_DIR}/base
  VERBATIM)

# This library contains PISM code implementing the ice-sheet model itself
# (using other PISM libraries and a good deal of non-trivial code).
add_library (pism
  base/pism_signal.c
  base/columnSystem.cc
  base/energy/bedrockThermalUnit.cc
  base/energy/enthSystem.cc
  base/energy/tempSystem.cc
  base/iMadaptive.cc
  base/iMage.cc
  base/iMbootstrap.cc
  base/iMcalving.cc
  base/iMenergy.cc
  base/iMenthalpy.cc
  base/iMfractures.cc
  base/iMgeometry.cc
  base/grounded_cell_fraction.cc
  base/iMinit.cc
  base/iMIO.cc
  base/iMoptions.cc
  base/iMpartgrid.cc
  base/iMreport.cc
  base/iMtemp.cc
  base/iMtimeseries.cc
  base/iMutil.cc
  base/iMcell_areas.cc
  base/iMviewers.cc
  base/iceModel.cc
  base/iceModel_diagnostics.cc
  base/basalstrength/PISMYieldStress.cc
  base/basalstrength/PISMMohrCoulombYieldStress.cc
  base/basalstrength/PISMConstantYieldStress.cc
  base/hydrology/PISMHydrology.cc
  base/hydrology/PISMNullTransportHydrology.cc
  base/hydrology/PISMRoutingHydrology.cc
  base/hydrology/PISMDistributedHydrology.cc
  base/hydrology/hydrology_diagnostics.cc
  base/calving/connected_components.cc
  base/calving/PISMIcebergRemover.cc
  base/calving/PISMCalvingAtThickness.cc
  base/calving/PISMFloatKill.cc
  base/calving/PISMOceanKill.cc
  base/calving/PISMEigenCalving.cc
  $<TARGET_OBJECTS:pismflowlaws>
  $<TARGET_OBJECTS:pismstressbalance>
  $<TARGET_OBJECTS:pismcalcalcs>
  $<TARGET_OBJECTS:pismutil>
  $<TARGET_OBJECTS:pismearth>
  $<TARGET_OBJECTS:pismverif>
  $<TARGET_OBJECTS:pismboundary>
  $<TARGET_OBJECTS:pisminverse>
  $<TARGET_OBJECTS:pismregional>
)
target_link_libraries (pism ${Pism_EXTERNAL_LIBS})
add_dependencies (pism pism_config)
add_dependencies (pism touch_pism_revision)

# Bed deformation models.
add_library(pismearth OBJECT
  earth/PBPointwiseIsostasy.cc
  earth/PISMBedDef.cc
  earth/PBLingleClark.cc
  earth/PBNull.cc
  earth/deformation.cc
  earth/greens.cc
  earth/cubature.c
  earth/matlablike.cc
  )

# Disable compiler warnings for cubature.c (source file not by PISM authors)
set_source_files_properties (earth/cubature.c
  PROPERTIES COMPILE_FLAGS "-w")

set_source_files_properties (base/util/pism_default_config.cc
  PROPERTIES COMPILE_FLAGS -DPISM_DEFAULT_CONFIG_FILE='\"${Pism_DEFAULT_CONFIG_FILE}\"')

# Verification tests.
add_library (pismverif OBJECT
  verif/iCMthermo.cc
  verif/iceCompModel.cc
  verif/PSVerification.cc
  verif/tests/exactTestH.c
  verif/tests/exactTestK.c
  verif/tests/exactTestO.c
  verif/tests/exactTestL.c
  verif/tests/exactTestsABCD.c
  verif/tests/exactTestsFG.c
  verif/tests/exactTestsIJ.c
)

# Main executables:
add_executable (pismr pismr.cc)
target_link_libraries (pismr pism)

# Simplified geometry
add_executable (pisms pisms.cc
  eismint/iceEISModel.cc)
target_link_libraries (pisms pism)

# Verification mode "driver".
add_executable (pismv pismv.cc)
target_link_libraries (pismv pism)

add_executable (pismmerge
  pismmerge/pismmerge.cc
  pismmerge/metadata.cc
  pismmerge/variables.cc
  pismmerge/util.cc
  base/util/io/PISMNC4_Serial.cc)
target_link_libraries (pismmerge pism)

find_program (NCGEN_PROGRAM "ncgen" REQUIRED)
mark_as_advanced(NCGEN_PROGRAM)

add_custom_command (OUTPUT pism_config.nc
  COMMAND ${NCGEN_PROGRAM} -o ${PROJECT_BINARY_DIR}/pism_config.nc ${CMAKE_CURRENT_SOURCE_DIR}/pism_config.cdl
  DEPENDS pism_config.cdl
)
add_custom_target (pism_config DEPENDS pism_config.nc)

# Install the library
install (
  TARGETS pism
  LIBRARY DESTINATION ${Pism_LIB_DIR}
  ARCHIVE DESTINATION ${Pism_LIB_DIR})

# Install executables.
install (TARGETS
  pismr pisms pismv pismmerge ## executables
  RUNTIME DESTINATION ${Pism_BIN_DIR})

install (FILES
  "${PROJECT_BINARY_DIR}/pism_config.nc"
  DESTINATION ${Pism_SHARE_DIR})

# miscellaneous executables needed by software tests
add_executable (flowlaw_test software_tests/flowlaw_test.cc)
target_link_libraries (flowlaw_test pism)
install (TARGETS flowlaw_test RUNTIME DESTINATION ${Pism_BIN_DIR})

add_executable (bedrough_test software_tests/bedrough_test.cc)
target_link_libraries (bedrough_test pism)
install (TARGETS bedrough_test RUNTIME DESTINATION ${Pism_BIN_DIR})

if (Pism_BUILD_EXTRA_EXECS)
  set (EXTRA_EXECS simpleABCD simpleFG simpleH simpleI simpleJ simpleL)
  foreach (EXEC ${EXTRA_EXECS})
    add_executable (${EXEC} verif/tests/${EXEC}.c)
    target_link_libraries (${EXEC} pism)
  endforeach (EXEC)

  add_executable (tryLCbd earth/tryLCbd.cc)
  target_link_libraries (tryLCbd pism)
  list (APPEND EXTRA_EXECS tryLCbd)

  add_executable (btutest base/energy/btutest.cc)
  target_link_libraries (btutest pism)
  list (APPEND EXTRA_EXECS btutest)

  install (TARGETS
    ${EXTRA_EXECS}
    RUNTIME DESTINATION ${Pism_BIN_DIR}
    LIBRARY DESTINATION ${Pism_LIB_DIR}
    ARCHIVE DESTINATION ${Pism_LIB_DIR})
endif (Pism_BUILD_EXTRA_EXECS)


# ------------ Header Files
install(DIRECTORY ${PROJECT_SOURCE_DIR}/src/ DESTINATION include
          FILES_MATCHING PATTERN "*.hh")



add_subdirectory (calcalcs)
add_subdirectory (base/rheology)
add_subdirectory (coupler)
add_subdirectory (base/stressbalance)
add_subdirectory (regional)

<<<<<<< HEAD
# Right now the inverse library is not very useful without Python
# bindings, but it's easier to build it unconditionally.
add_subdirectory (inverse)
=======
if (Pism_BUILD_ICEBIN)
  add_subdirectory (icebin)
endif()
>>>>>>> 9111c931

if (Pism_DEBUG OR Pism_BUILD_PYTHON_BINDINGS)
  add_subdirectory (pythonbindings)
endif()<|MERGE_RESOLUTION|>--- conflicted
+++ resolved
@@ -274,23 +274,19 @@
 install(DIRECTORY ${PROJECT_SOURCE_DIR}/src/ DESTINATION include
           FILES_MATCHING PATTERN "*.hh")
 
-
-
 add_subdirectory (calcalcs)
 add_subdirectory (base/rheology)
 add_subdirectory (coupler)
 add_subdirectory (base/stressbalance)
 add_subdirectory (regional)
 
-<<<<<<< HEAD
 # Right now the inverse library is not very useful without Python
 # bindings, but it's easier to build it unconditionally.
 add_subdirectory (inverse)
-=======
+
 if (Pism_BUILD_ICEBIN)
   add_subdirectory (icebin)
 endif()
->>>>>>> 9111c931
 
 if (Pism_DEBUG OR Pism_BUILD_PYTHON_BINDINGS)
   add_subdirectory (pythonbindings)
