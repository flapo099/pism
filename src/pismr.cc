// Copyright (C) 2004-2011, 2013, 2014, 2015 Jed Brown, Ed Bueler and Constantine Khroulev
//
// This file is part of PISM.
//
// PISM is free software; you can redistribute it and/or modify it under the
// terms of the GNU General Public License as published by the Free Software
// Foundation; either version 3 of the License, or (at your option) any later
// version.
//
// PISM is distributed in the hope that it will be useful, but WITHOUT ANY
// WARRANTY; without even the implied warranty of MERCHANTABILITY or FITNESS
// FOR A PARTICULAR PURPOSE.  See the GNU General Public License for more
// details.
//
// You should have received a copy of the GNU General Public License
// along with PISM; if not, write to the Free Software
// Foundation, Inc., 51 Franklin St, Fifth Floor, Boston, MA  02110-1301  USA

static char help[] =
  "Ice sheet driver for PISM ice sheet simulations, initialized from data.\n"
  "The basic PISM executable for evolution runs.\n";

#include <petscsys.h>

#include "base/util/IceGrid.hh"
#include "base/iceModel.hh"
#include "base/util/PISMConfig.hh"

#include "base/util/pism_options.hh"
#include "base/util/petscwrappers/PetscInitializer.hh"
#include "base/util/error_handling.hh"
#include "base/util/Context.hh"
#include "base/util/Profiling.hh"

using namespace pism;

int main(int argc, char *argv[]) {
  PetscErrorCode ierr;

  MPI_Comm com = MPI_COMM_WORLD;
  petsc::Initializer petsc(argc, argv, help);

  com = PETSC_COMM_WORLD;

  try {
    verbosityLevelFromOptions();

    Context::Ptr ctx = context_from_options(com, "pismr");

    ctx->log()->message(2, "PISMR %s (basic evolution run mode)\n",
                        PISM_Revision);

    if (options::Bool("-version", "stop after printing print PISM version")) {
      return 0;
    }

    bool input_file_set = options::Bool("-i", "input file name");
    std::string usage =
      "  pismr -i IN.nc [-bootstrap] [OTHER PISM & PETSc OPTIONS]\n"
      "where:\n"
      "  -i          IN.nc is input file in NetCDF format: contains PISM-written model state\n"
      "  -bootstrap  enable heuristics to produce an initial state from an incomplete input\n"
      "notes:\n"
      "  * option -i is required\n"
      "  * if -bootstrap is used then also '-Mx A -My B -Mz C -Lz D' are required\n";
    if (not input_file_set) {
      ierr = PetscPrintf(com, "\nPISM ERROR: option -i is required\n\n");
      PISM_CHK(ierr, "PetscPrintf");
      show_usage(com, "pismr", usage);
      return 0;
    } else {
      std::vector<std::string> required;
      required.clear();

      bool done = show_usage_check_req_opts(com, "pismr", required, usage);
      if (done) {
        return 0;
      }
    }

<<<<<<< HEAD
=======
    options::String profiling_log = options::String("-profile",
                                                    "Save detailed profiling data to a file.");

    Context::Ptr ctx = context_from_options(com, "pismr");
>>>>>>> 4ccc3e2e
    Config::Ptr config = ctx->config();

    if (profiling_log.is_set()) {
      ctx->profiling().start();
    }

    ctx->log()->message(3, "* Setting the computational grid...\n");
    IceGrid::Ptr g = IceGrid::FromOptions(ctx);

    IceModel m(g, ctx);

    m.init();

    bool print_list_and_stop = options::Bool("-list_diagnostics",
                                             "List available diagnostic quantities and stop");

    if (print_list_and_stop) {
      m.list_diagnostics();
    } else {
      m.run();

      ctx->log()->message(2, "... done with run\n");
      // provide a default output file name if no -o option is given.
      m.writeFiles("unnamed.nc");
    }
    print_unused_parameters(*ctx->log(), 3, *config);

    if (profiling_log.is_set()) {
      ctx->profiling().report(profiling_log);
    }
  }
  catch (...) {
    handle_fatal_errors(com);
    return 1;
  }

  return 0;
}<|MERGE_RESOLUTION|>--- conflicted
+++ resolved
@@ -78,13 +78,10 @@
       }
     }
 
-<<<<<<< HEAD
-=======
     options::String profiling_log = options::String("-profile",
                                                     "Save detailed profiling data to a file.");
 
     Context::Ptr ctx = context_from_options(com, "pismr");
->>>>>>> 4ccc3e2e
     Config::Ptr config = ctx->config();
 
     if (profiling_log.is_set()) {
